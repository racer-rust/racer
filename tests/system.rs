extern crate racer;
extern crate rand;

#[macro_use]
extern crate lazy_static;

use std::fs::{self, File};
use std::io::Write;
use std::path::{Path, PathBuf};
use std::sync::Mutex;
use std::thread;

use racer::{complete_from_file, find_definition, Match, MatchType, Coordinate};

lazy_static! {
    static ref SYNC: Mutex<u8> = { Mutex::new(0) };
}

macro_rules! sync {
    () => {
        SYNC.lock().unwrap_or_else(|e| e.into_inner())
    }
}

/// Runs a function with the current directory set to the test project.
fn within_test_project<F, T>(func: F) -> T
    where F: FnOnce() -> T
{
    use std::env;
    use std::panic::{self, AssertUnwindSafe};

    let start = env::current_dir().unwrap();
    let mut test_project_path = Path::new(env!("CARGO_MANIFEST_DIR"))
        .join("src");
    test_project_path.push("test_project");

    env::set_current_dir(&test_project_path).unwrap();
    let res = panic::catch_unwind(AssertUnwindSafe(|| func()));
    env::set_current_dir(&start).unwrap();

    match res {
        Err(err) => panic::resume_unwind(err),
        Ok(val) => val
    }
}

/// A temporary file that is removed on drop
///
/// With the new constructor, you provide contents and a file is created based on the name of the
/// current task. The with_name constructor allows you to choose a name. Neither forms are secure,
/// and both are subject to race conditions.
pub struct TmpFile {
    path_buf: PathBuf
}

impl TmpFile {
    /// Create a temp file with random name and `contents`.
    pub fn new(contents: &str) -> TmpFile {
        let tmp = TmpFile {
            path_buf: PathBuf::from(tmpname())
        };

        tmp.write_contents(contents);
        tmp
    }

    /// Create a file with `name` and `contents`.
    pub fn with_path<P: AsRef<Path>>(name: P, contents: &str) -> TmpFile {
        let tmp = TmpFile {
            path_buf: name.as_ref().to_path_buf()
        };

        tmp.write_contents(contents);
        tmp
    }

    fn write_contents(&self, contents: &str) {
        File::create(self.path()).unwrap().write_all(contents.as_bytes()).unwrap();
    }

    /// Get the Path of the TmpFile
    pub fn path(&self) -> &Path {
        self.path_buf.as_path()
    }
}

/// Make path for tmpfile
fn tmpname() -> String {
    use rand::Rng;

    let thread = thread::current();
    let taskname = thread.name().unwrap();
    let mut p = String::from("tmpfile.") + &taskname.replace("::", "_");
    // Add some random chars
    for c in ::rand::thread_rng().gen_ascii_chars().take(5) {
        p.push(c);
    }

    p
}

impl Drop for TmpFile {
    fn drop(&mut self) {
        if self.path().exists() {
            if let Err(e) = fs::remove_file(self.path()) {
                println!("could not remove tmpfile {}: {:?}", self.path().display(), e);
            }
        }
    }
}

pub struct TmpDir {
    path_buf: PathBuf
}

impl TmpDir {
    pub fn new() -> TmpDir {
        TmpDir::with_path(tmpname())
    }

    pub fn with_path<P: AsRef<Path>>(name: P) -> TmpDir {
        let pb = PathBuf::from(name.as_ref());
        fs::create_dir_all(&pb).unwrap();

        TmpDir {
            path_buf: pb
        }
    }

    /// Create new file with name in the directory
    pub fn write_file<P: AsRef<Path>>(&self, name: P, contents: &str) -> PathBuf {
        let name = self.path_buf.join(name);
        File::create(&name).unwrap().write_all(contents.as_bytes()).unwrap();
        name
    }

    pub fn path(&self) -> &Path {
        self.path_buf.as_path()
    }
}

impl Drop for TmpDir {
    fn drop(&mut self) {
        if self.path().exists() {
            if let Err(e) = fs::remove_dir_all(self.path()) {
                println!("could not remove tmpdir {}: {:?}", self.path().display(), e);
            }
        }
    }
}

fn get_pos_and_source(src: &str) -> (usize, String) {
    let point = src.find('~').expect("Test input must contain a `~` character to represent cursor location");
    (point, src.replace('~', ""))
}

/// Return the completions for the given source.
///
/// The point to find completions at must be marked with '~'.
fn get_all_completions(src: &str, dir: Option<TmpDir>) -> Vec<Match> {
    let dir = dir.unwrap_or_else(|| TmpDir::new());
    let (completion_point, clean_src) = get_pos_and_source(src);
    let path = dir.write_file("src.rs", &clean_src);
    let cache = racer::FileCache::default();
    let session = racer::Session::new(&cache);

    complete_from_file(&path, completion_point, &session).collect()
}

/// Return the first completion for the given source.
fn get_one_completion(src: &str, dir: Option<TmpDir>) -> Match {
    get_all_completions(src, dir).swap_remove(0)
}

/// Return the first completion for the given source, which must be
/// the only one.
fn get_only_completion(src: &str, dir: Option<TmpDir>) -> Match {
    let mut all = get_all_completions(src, dir);
    assert_eq!(all.len(), 1);
    all.pop().unwrap()
}

/// Return the definition for the given source.
///
/// The point to find the definition at must be marked with '~'.
fn get_definition(src: &str, dir: Option<TmpDir>) -> Match {
    let dir = dir.unwrap_or_else(|| TmpDir::new());
    let (completion_point, clean_src) = get_pos_and_source(src);
    let path = dir.write_file("src.rs", &clean_src);
    let cache = racer::FileCache::default();
    let session = racer::Session::new(&cache);

    find_definition(&path, completion_point, &session).expect("find-definition must produce a definition")
}

fn get_type(src: &str, dir: Option<TmpDir>) -> Match {
    let dir = dir.unwrap_or_else(|| TmpDir::new());
    let (search_point, clean_src) = get_pos_and_source(src);
    let path = dir.write_file("src.rs", &clean_src);
    let cache = racer::FileCache::default();
    let session = racer::Session::new(&cache);

    racer::get_type(&path, search_point, &session).expect("get-type must produce a type")
}


#[test]
fn completes_fn() {
    let _lock = sync!();

    let src = "
    fn  apple() {
    }

    fn main() {
        let b = ap~
    }";

    let got = get_one_completion(src, None);
    assert_eq!("apple", got.matchstr);
}


#[test]
fn finds_fn_docs() {
    let _lock = sync!();

    let src = "
    /// Orange
    /// juice
    fn apple() {
    }

    fn main() {
        apple~
    }";

    let got = get_one_completion(src, None);
    assert_eq!("apple", got.matchstr);
    assert_eq!("Orange\njuice", got.docs);
}

#[test]
fn finds_struct_docs() {
    let _lock = sync!();

    let src = "
    /// Orange
    /// juice
    struct Apple {
    }

    fn main() {
        Apple~
    }";

    let got = get_one_completion(src, None);
    assert_eq!("Apple", got.matchstr);
    assert_eq!("Orange\njuice", got.docs);
}

#[test]
fn completes_fn_with_substitute_file() {
    let _lock = sync!();

    let src = "
    fn  apple() {
    }

    fn main() {
        let b = ap~
    }";

    let (_pos, src) = get_pos_and_source(src);
    let cache = racer::FileCache::default();
    let real_file = Path::new("not_real.rs");
    let session = racer::Session::new(&cache);
    session.cache_file_contents(&real_file, src);
    let cursor = Coordinate { line: 6, column: 18 };
    let got = complete_from_file(real_file, cursor, &session).nth(0).unwrap();

    assert_eq!(Some(Coordinate { line: 2, column: 8 }), got.coords);
    assert_eq!("apple", got.matchstr);
}

#[test]
fn completes_pub_fn_locally() {
    let _lock = sync!();

    let src = "
    pub fn apple() {
    }

    fn main() {
        let b = ap~
    }";

    let got = get_one_completion(src, None);
    assert_eq!("apple", got.matchstr);
}

#[test]
fn completes_pub_fn_locally_precached() {
    let _lock = sync!();

    let src = "
    pub fn apple() {
    }

    fn main() {
        let b = ap~
    }";

    let (pos, src) = get_pos_and_source(src);
    let f = TmpFile::new(&src);
    let path = f.path();
    let cache = racer::FileCache::default();
    let session = racer::Session::new(&cache);
    session.cache_file_contents(&path, src.clone());
    let got = complete_from_file(&path, pos, &session).nth(0).unwrap();
    assert_eq!("apple", got.matchstr);
}

#[test]
fn completes_pub_fn_from_local_package() {
    let _lock = sync!();

    let src = "
    extern crate fixtures;

    use fixtures::foo;

    fn main() {
        let x = foo::~
    }
    ";

    within_test_project(|| {
        let got = get_one_completion(src, None);
        assert_eq!("test", got.matchstr);
    })
}

#[test]
fn completes_pub_fn_from_local_submodule_package() {
    let _lock = sync!();

    let src = "
    extern crate fixtures;

    use fixtures::bar;

    fn main() {
        let x = bar::~
    }
    ";

    within_test_project(|| {
        let got = get_one_completion(src, None);
        assert_eq!("bartest", got.matchstr);
    })
}

#[test]
fn completes_pub_const_fn_locally() {
    let _lock = sync!();

    let src = "
    pub const fn apple() {
    }

    fn main() {
        let b = ap~
    }";

    let got = get_one_completion(src, None);
    assert_eq!("apple", got.matchstr);
}

#[test]
fn completes_local_scope_let() {
    let _lock = sync!();

    let src = "
    fn main() {
        let apple = 35;
        let b = ap~
    }";

    let got = get_one_completion(src, None);
    assert_eq!("apple", got.matchstr);
    assert_eq!(29, got.point);
}

#[test]
fn completes_via_parent_scope_let() {
    let _lock = sync!();

    let src = "
    fn main() {
        let mut apple = 35;
        if foo {
            let b = ap~
        }
    }";

    let got = get_one_completion(src, None);
    assert_eq!("apple", got.matchstr);
    assert_eq!(33, got.point);
}

#[test]
fn completes_for_vec_field_and_method() {
    let _lock = sync!();

    let modsrc = "
    pub trait IntoIterator {
        type Item;

        type IntoIter: Iterator<Item=Self::Item>;

        fn into_iter(self) -> Self::IntoIter;
    }

    impl<T> IntoIterator for Vec<T> {
        type Item = T;
        type IntoIter = IntoIter<T>;

        fn into_iter(mut self) -> IntoIter<T> {}
    }

    pub struct IntoIter<T> {}

    impl<T> Iterator for IntoIter<T> {
        type Item = T;

        fn next(&mut self) -> Option<T> {}
    }

    pub struct Vec<T> {}

    pub enum Option<T> {
        None,
        Some(T)
    }
    ";
    let src = "
    pub mod mymod;
    use mymod::{Vec, IntoIter, IntoIterator, Option};
    use Option::{Some, None};

    struct St
    {
        stfield: i32,
    }

    impl St {
        pub fn stmethod(&self) -> u32 {2}
    }

    fn main()
    {
        let mut arr: Vec<St> = Vec::new();
        arr.push( St{stfield: 4} );

        for it in arr
        {
            it.stf
            it.stm
        }
    }
    ";

    let dir = TmpDir::new();
    dir.write_file("mymod.rs", modsrc);
    let path = dir.write_file("src.rs", src);
    let cache = racer::FileCache::default();
    let session = racer::Session::new(&cache);
    let cursor1 = Coordinate { line: 22, column: 18 };
    let got1 = complete_from_file(&path, cursor1, &session).nth(0).unwrap();
    println!("{:?}", got1);
    assert_eq!("stfield", got1.matchstr);
    let cursor2 = Coordinate { line: 23, column: 18 };
    let got2 = complete_from_file(&path, cursor2, &session).nth(0).unwrap();
    println!("{:?}", got2);
    assert_eq!("stmethod", got2.matchstr);
}

#[test]
fn completes_trait_methods() {
    let _lock = sync!();

    let src = "
    mod sub {
        pub trait Trait {
            fn traitf() -> bool;
            fn traitm(&self) -> bool;
        }

        pub struct Foo(pub bool);

        impl Trait for Foo {
            fn traitf() -> bool { false }
            fn traitm(&self) -> bool { true }
        }
    }

    fn main() { // l16
        let t = sub::Foo(true);
        sub::Foo::traitf();
        t.traitm();
    }
    ";
    let f = TmpFile::new(src);
    let path = f.path();
    let cache1 = racer::FileCache::default();
    let session1 = racer::Session::new(&cache1);
    let cursor1 = Coordinate { line: 18, column: 18};
    let got1 = complete_from_file(&path, cursor1, &session1).nth(0).unwrap();
    let cache2 = racer::FileCache::default();
    let session2 = racer::Session::new(&cache2);
    let cursor2 = Coordinate { line: 19, column: 11};
    let got2 = complete_from_file(&path, cursor2, &session2).nth(0).unwrap();
    println!("{:?}", got1);
    println!("{:?}", got2);
    assert_eq!(got1.matchstr, "traitf");
    assert_eq!(got2.matchstr, "traitm");
    assert_eq!(got1.contextstr, "fn traitf() -> bool");
    assert_eq!(got2.contextstr, "fn traitm(&self) -> bool");
}

#[test]
fn completes_trait_bounded_methods() {
    let _lock = sync!();

    let src = "
    pub trait Trait1 {}

    impl Trait1 for Foo {}

    pub trait Trait2 {
        fn traitf() -> bool;
        fn traitm(&self) -> bool;
    }

    impl<T: Trait1> Trait2 for T {
        fn traitf() -> bool { true }
        fn traitm(&self) -> bool { false }
    }

    pub struct Foo(pub bool);

    fn main() {
        let t = Foo(true);
        Foo::tra
        t.tr
    }";
    let f = TmpFile::new(src);
    let path = f.path();
    let cache1 = racer::FileCache::default();
    let session1 = racer::Session::new(&cache1);
    let cursor1 = Coordinate { line: 20, column: 16 };
    let got1 = complete_from_file(&path, cursor1, &session1).nth(0).unwrap();
    let cache2 = racer::FileCache::default();
    let session2 = racer::Session::new(&cache2);
    let cursor2 = Coordinate { line: 21, column: 12 };
    let got2 = complete_from_file(&path, cursor2, &session2).nth(0).unwrap();
    println!("{:?}", got1);
    println!("{:?}", got2);
    assert_eq!(got1.matchstr, "traitf");
    assert_eq!(got2.matchstr, "traitm");
    assert_eq!(got1.contextstr, "fn traitf() -> bool");
    assert_eq!(got2.contextstr, "fn traitm(&self) -> bool");
}

#[test]
fn completes_trait_bounded_methods_generic_return() {
    let _lock = sync!();

    let src = "
    pub trait Trait1 {
        fn traitfn(&self) -> u32 { 2 }
    }

    impl Trait1 for Foo {}

    pub trait Trait2 {
        fn traitm(self) -> Self;
    }

    impl<T: Trait1> Trait2 for T {
        fn traitm(self) -> T { self }
    }

    pub struct Foo(pub bool);

    impl Foo {
        pub fn structfn(&self) -> bool {self.0}
    }

    fn main() {
        let t = Foo(true);
        t.traitm().struc
        t.traitm().traitf
    }";

    let f = TmpFile::new(src);
    let path = f.path();
    let cache = racer::FileCache::default();
    let session = racer::Session::new(&cache);
    let cursor1 = Coordinate { line: 24, column: 24 };
    let cursor2 = Coordinate { line: 25, column: 25 };
    let got1 = complete_from_file(&path, cursor1, &session).nth(0).unwrap();
    let got2 = complete_from_file(&path, cursor2, &session).nth(0).unwrap();
    println!("{:?}", got1);
    println!("{:?}", got2);
    assert_eq!(got1.matchstr, "structfn");
    assert_eq!(got2.matchstr, "traitfn");
}

#[test]
fn completes_iter_variable_methods() {
    let _lock = sync!();

    let modsrc = "
    pub trait Iterator {
        type Item;

        fn next(&mut self) -> Option<Self::Item>;
    }

    pub trait IntoIterator {
        type Item;

        type IntoIter: Iterator<Item=Self::Item>;

        fn into_iter(self) -> Self::IntoIter;
    }

    impl<I: Iterator> IntoIterator for I {
        type Item = I::Item;
        type IntoIter = I;

        fn into_iter(self) -> I {
            self
        }
    }

    impl<T> Iterator for IntoIter<T> {
        type Item = T;

        fn next(&mut self) -> Option<T> {}
    }

    pub enum Option<T> {
        None,
        Some(T)
    }
    ";

    let src = "
    pub mod mymod;
    use mymod::{Iterator, Option};
    use Option::{Some, None};

    struct St {
        pub item: StItem,
        pub used: bool
    }

    struct StItem {
        pub field: u32
    }

    impl Iterator for St {
        type Item: StItem;

        fn next(&mut self) -> Option<StItem> {
            if self.used {
                self.used = false;
                return Some(self.item);
            }
            None
        }
    }

    fn main()
    {
        let it = St {
            text: StItem { field: 22 },
            used: false
        };

        for item in it {
            item.fie~
        }
    }
    ";

    let dir = TmpDir::new();
    dir.write_file("mymod.rs", modsrc);
    let got = get_one_completion(src, Some(dir));
    assert_eq!(got.matchstr, "field");
}

#[test]
fn completes_for_vec_iter_field_and_method() {
    let _lock = sync!();

    let modsrc = "
    pub trait Iterator {
        type Item;

        fn next(&mut self) -> Option<Self::Item>;
    }

    pub trait IntoIterator {
        type Item;

        type IntoIter: Iterator<Item=Self::Item>;

        fn into_iter(self) -> Self::IntoIter;
    }

    impl<T> IntoIterator for Vec<T> {
        type Item = T;
        type IntoIter = IntoIter<T>;

        fn into_iter(mut self) -> IntoIter<T> {}
    }

    pub struct IntoIter<T> {}

    impl<T> Iterator for IntoIter<T> {
        type Item = T;

        fn next(&mut self) -> Option<T> {}
    }

    impl<I: Iterator> IntoIterator for I {
        type Item = I::Item;
        type IntoIter = I;

        fn into_iter(self) -> I {
            self
        }
    }

    pub struct Vec<T> {}

    pub enum Option<T> {
        None,
        Some(T)
    }
    ";
    let src = "
    pub mod mymod;
    use mymod::{Vec, IntoIter, IntoIterator, Option};
    use Option::{Some, None};

    struct St
    {
        stfield: i32,
    }

    impl St {
        pub fn stmethod(&self) -> u32 {2}
    }

    fn main()
    {
        let mut arr: Vec<St> = Vec::new();
        arr.push( St{stfield: 4} );

        for it in arr.iter()
        {
            it.stf
            it.stm
        }
    }
    ";

    let dir = TmpDir::new();
    dir.write_file("mymod.rs", modsrc);
    let path = dir.write_file("src.rs", src);
    let cache = racer::FileCache::default();
    let session = racer::Session::new(&cache);
    let cursor1 = Coordinate { line: 22, column: 18 };
    let got1 = complete_from_file(&path, cursor1, &session).nth(0).unwrap();
    println!("{:?}", got1);
    assert_eq!("stfield", got1.matchstr);
    let cursor2 = Coordinate { line: 23, column: 18 };
    let got2 = complete_from_file(&path, cursor2, &session).nth(0).unwrap();
    println!("{:?}", got2);
    assert_eq!("stmethod", got2.matchstr);
}

#[test]
fn completes_trait_methods_when_at_scope_end() {
    let _lock = sync!();

    let src = "
    mod sub {
        pub trait Trait {
            fn traitf() -> bool;
            fn traitm(&self) -> bool;
        }

        impl Trait for Foo {
            fn traitf() -> bool { false }
            fn traitm(&self) -> bool { true }
        }

        pub struct Foo(pub bool);
    }

    fn main() { // l16
        let t = sub::Foo(true);
        sub::Foo::traitf();
        t.traitm();
    }
    ";

    let f = TmpFile::new(src);
    let path = f.path();
    let cache = racer::FileCache::default();
    let session = racer::Session::new(&cache);
    let cursor1 = Coordinate { line: 18, column: 18 };
    let got1 = complete_from_file(&path, cursor1, &session).nth(0).unwrap();
    let cursor2 = Coordinate { line: 19, column: 11 };
    let got2 = complete_from_file(&path, cursor2, &session).nth(0).unwrap();
    println!("{:?}", got1);
    println!("{:?}", got2);
    assert_eq!(got1.matchstr, "traitf");
    assert_eq!(got2.matchstr, "traitm");
    assert_eq!(got1.contextstr, "fn traitf() -> bool");
    assert_eq!(got2.contextstr, "fn traitm(&self) -> bool");
}

#[test]
fn completes_for_type_alias() {
    let _lock = sync!();


    let src = "
    mod inner {
        pub type Alias = MyType;
        pub struct MyType;
        impl MyType {
            pub fn method(&self) {}
        }
    }

    fn foo() -> inner::Alias {
        inner::MyType
    }

    fn main() {
        foo().~
    }
    ";


    assert_eq!(get_all_completions(src, None)[0].matchstr, "method");
}

#[test]
fn follows_use() {
    let _lock = sync!();

    let src1 = "
    pub fn myfn() {}
    pub fn foo() {}
    ";
    let src = "
    use src1::{foo,myfn};
    mod src1;
    fn main() {
        myfn~();
    }
    ";

    let dir = TmpDir::new();
    dir.write_file("src1.rs", src1);
    let got = get_definition(src, Some(dir));
    assert_eq!(got.matchstr, "myfn");
    assert_eq!(got.contextstr, "pub fn myfn()");
}

#[test]
fn follows_use_as() {
    let _lock = sync!();

    let src2 = "
    pub fn myfn() {}
    pub fn foo() {}
    ";
    let src = "
    use src2::myfn as myfoofn;
    mod src2;
    fn main() {
        my~foofn();
    }
    ";

    let dir = TmpDir::new();
    dir.write_file("src2.rs", src2);
    let got = get_definition(src, Some(dir));
    assert_eq!(got.matchstr, "myfn");
}

#[test]
fn follows_use_glob() {
    let _lock = sync!();

    let src3 = "
    pub fn myfn() {}
    pub fn foo() {}
    ";
    let src = "
    use src3::*;
    mod src3;
    fn main() {
        my~fn();
    }
    ";
    let dir = TmpDir::new();
    dir.write_file("src3.rs", src3);
    let got = get_definition(src, Some(dir));
    assert_eq!(got.matchstr, "myfn");
}

#[test]
fn follows_multiple_use_globs() {
    let _lock = sync!();

    let src1 = "
    pub fn src1fn() {}
    ";
    let src2 = "
    pub fn src2fn() {}
    ";
    let src ="
    use multiple_glob_test1::*;
    use multiple_glob_test2::*;
    mod multiple_glob_test1;
    mod multiple_glob_test2;

    src~
    ";

    let dir = TmpDir::new();
    dir.write_file("multiple_glob_test1.rs", src1);
    dir.write_file("multiple_glob_test2.rs", src2);

    let mut has_1 = false;
    let mut has_2 = false;
    let completions = get_all_completions(src, Some(dir));
    for m in completions {
        if m.matchstr == "src1fn" { has_1 = true; }
        if m.matchstr == "src2fn" { has_2 = true; }
    }
    assert!(has_1 && has_2);
}

#[test]
fn single_import_shadows_glob_import() {
    let _lock = sync!();

    let src = "
    use shadowed::*;
    use shadower::Foo;

    mod shadowed {
        pub struct Foo;
    }

    mod shadower {
        pub struct Foo;
    }

    fn main() {
        Foo~;
    }
    ";
    let got = get_definition(src, None);
    assert_eq!(got.matchstr, "Foo");
    println!("{}", got.filepath.display());
    println!("{}", got.point);
    assert_eq!(got.coords, Some(Coordinate { line: 10, column: 19 }));
}

#[test]
fn follows_use_self() {
    let _lock = sync!();

    let src ="
    use foo::use_self_test::{self, bar};

    mod foo {
        pub mod use_self_test {
            pub fn bar() {}
        }
    }

    use_s~
    ";

    let completions = get_all_completions(src, None);
    assert!(completions.into_iter().any(|m| m.matchstr == "use_self_test"));

    let src ="
    use use_self_test::self;

    mod use_self_test {
    }

    use_s~
    ";

    let completions = get_all_completions(src, None);
    assert!(completions.into_iter().any(|m| m.matchstr == "use_self_test"));
}

#[test]
fn completes_out_of_order_mod_use_with_same_fn_name_as_mod() {
    let _lock = sync!();

    let src = "
    use foo::foo;

    mod foo {
        pub fn foo() {}
    }

    fn main() {
        f~
    }";

    let mut has_module = false;
    let mut has_function = false;
    let completions = get_all_completions(src, None);
    for m in completions {
        match (&*m.matchstr, m.mtype) {
            ("foo", MatchType::Module) => has_module = true,
            ("foo", MatchType::Function) => has_function = true,
            _ => (),
        }
    }
    assert!(has_module && has_function);
}

#[test]
fn ignores_self_referential_unresolved_import() {
    let _lock = sync!();

    let src = "use foo::foo;f~";

    let completions = get_all_completions(src, None);
    assert!(!completions.iter().any(|m| m.matchstr == "foo"));
}

#[test]
fn ignores_self_referential_unresolved_import_long() {
    let _lock = sync!();

    let src = "use foo::bar::foo;f~";

    let completions = get_all_completions(src, None);
    assert!(!completions.iter().any(|m| m.matchstr == "foo"));
}

#[test]
fn ignores_self_referential_unresolved_imports() {
    let _lock = sync!();

    let src = "
    use foo::bar;
    use bar::baz;
    use baz::foo;
    f~";

    let completions = get_all_completions(src, None);
    assert!(!completions.iter().any(|m| m.matchstr == "foo"));
}

#[test]
fn ignores_self_referential_unresolved_imports_across_modules() {
    let _lock = sync!();

    let src = "
    use foo::bar;

    mod foo {
        pub use super::bar;
    }
    b~";

    let completions = get_all_completions(src, None);
    assert!(!completions.iter().any(|m| m.matchstr == "bar"));
}

#[test]
fn finds_external_mod_docs() {
    let _lock = sync!();

    let src1 = "// Copyright notice

//! The mods multiline
//! documentation
    ";
    let src = "
    mod external_mod;
    use external_mod;

    fn main() {
        external_mod~
    }
    ";

    let dir = TmpDir::new();
    dir.write_file("external_mod.rs", src1);
    let got = get_one_completion(src, Some(dir));
    assert_eq!("external_mod", got.matchstr);
    assert_eq!("The mods multiline\ndocumentation", got.docs);
}

#[test]
fn finds_external_struct_docs() {
    let _lock = sync!();

    let src1 = "
    /// Orange
    /// juice
    pub struct Apple {
        pub a: u8,
    }";
    let src = "
    use external_struct::Apple;
    mod external_struct;

    fn main() {
        Apple~
    }";

    let dir = TmpDir::new();
    dir.write_file("external_struct.rs", src1);
    let got = get_one_completion(src, Some(dir));
    assert_eq!("Apple", got.matchstr);
    assert_eq!("Orange\njuice", got.docs);
}

#[test]
fn finds_external_fn_docs() {
    let _lock = sync!();

    let src1 = "
    /// Orange
    /// juice

    pub fn apple() {
        let x = 1;
    }";
    let src = "
    use external_fn::apple;
    mod external_fn;

    fn main() {
        apple~
    }";

    let dir = TmpDir::new();
    dir.write_file("external_fn.rs", src1);
    let got = get_one_completion(src, Some(dir));
    assert_eq!("apple", got.matchstr);
    assert_eq!("Orange\njuice", got.docs);
}

#[test]
fn keeps_newlines_in_external_mod_doc() {
    let _lock = sync!();

    // issue 683: do not remove newlines inside of mod-doc
    let src1 = "// Copyright notice

//! The mods multiline documentation
//!
//! with an empty line
    ";
    let src = "
    mod external_mod;
    use external_mod;

    fn main() {
        external_mod~
    }
    ";

    let dir = TmpDir::new();
    dir.write_file("external_mod.rs", src1);
    let got = get_one_completion(src, Some(dir));
    assert_eq!("external_mod", got.matchstr);
    assert_eq!("The mods multiline documentation\n\nwith an empty line", got.docs);
}

#[test]
fn issue_618() {
    let _lock = sync!();

    let src = "
/// Orange
/// juice
pub fn appl~e() {
}";

    let got = get_only_completion(src, None);
    assert_eq!("apple", got.matchstr);
    assert_eq!("Orange\njuice", got.docs);
}

#[test]
fn issue_594() {
    let _lock = sync!();

    let src = "
/// Hello world
/// (quux)
pub fn fo~o() {}";

    let got = get_only_completion(src, None);
    assert_eq!("foo", got.matchstr);
    assert_eq!("Hello world\n(quux)", got.docs);
}

#[test]
fn follows_use_local_package() {
    let _lock = sync!();

    let src = "
    extern crate fixtures;

    use fixtures::~
    ";

    within_test_project(|| {
        let got = get_one_completion(src, None);
        assert_eq!(got.matchstr, "foo");
    })
}

#[test]
fn completes_struct_field_via_assignment() {
    let _lock = sync!();

    let src = "
    struct Point {
        first: f64,
        second: f64
    }

    let var = Point {first: 35, second: 22};
    var.f~
    ";

    let got = get_one_completion(src, None);
    assert_eq!(got.matchstr, "first");
}

#[test]
fn finds_defn_of_struct_field() {
    let _lock = sync!();

    let src = "
    struct Point {
        first: f64,
        second: f64
    }

    let var = Point {first: 35, second: 22};
    var.f~irst
    ";

    let got = get_definition(src, None);
    assert_eq!(got.matchstr, "first");
}

#[test]
fn finds_impl_fn() {
    let _lock = sync!();

    let src = "
    struct Foo;
    impl Foo {
        fn new() {}
    }

    Foo::n~ew();
    ";

    let got = get_definition(src, None);
    assert_eq!(got.matchstr, "new");
}

#[test]
fn follows_use_to_inline_mod() {
    let _lock = sync!();

    let src = "
    use foo::myfn;
    mod foo {
        pub fn myfn() {}
    }

    fn main() {
        m~yfn();
    }
    ";

    let got = get_definition(src, None);
    assert_eq!(got.matchstr, "myfn");
}

#[test]
fn struct_field_scalar_primitive_types() {
    let _lock = sync!();

    let src = "
    struct Foo<'a> {
        reference: &'a u8,
        array: [u8; 5],
        slice: &'a [u8],
    }

    fn foo(x: Foo) {
        x.~
    }
    ";

    let completions = get_all_completions(src, None);
    assert_eq!(completions.len(), 3);

    for completion in completions {
        println!("match: {:?}", completion);
        let expected = match completion.matchstr.as_ref() {
            "reference" => "&u8",
            "array" => "[u8; 5]",
            "slice" => "&[u8]",
            _ => panic!("unexpected match from Foo struct ({})", completion.matchstr)
        };

        assert_eq!(completion.contextstr, expected);
    }
}

#[test]
fn finds_enum() {
    let _lock = sync!();

    let src = "
    enum MyEnum {
        One, Two
    }

    fn myfn(e: M~yEnum) {}
    ";

    let got = get_definition(src, None);
    assert_eq!(got.matchstr, "MyEnum");
}

#[test]
fn finds_type() {
    let _lock = sync!();

    let src = "
    type SpannedIdent = Spanned<Ident>
    S~pannedIdent;
    ";

    let got = get_definition(src, None);
    assert_eq!(got.matchstr, "SpannedIdent");
}

#[test]
fn finds_trait() {
    let _lock = sync!();

    let src = "
    pub trait MyTrait<E: Clone> {}
    M~yTrait
    ";

    let got = get_definition(src, None);
    assert_eq!(got.matchstr, "MyTrait");
    assert_eq!(got.contextstr, "pub trait MyTrait<E: Clone>");
}

#[test]
fn finds_macro() {
    let _lock = sync!();

    let src = "
    macro_rules! my_macro {
        () => {}
    }
    m~y_macro!();
    ";

    let got = get_definition(src, None);
    assert_eq!(got.matchstr, "my_macro!");
}

#[test]
fn finds_extern_crate() {
    let _lock = sync!();

    let src = "
    extern crate fixtures;
    f~ixtures
    ";

    within_test_project(|| {
        let got = get_definition(src, None);
        assert_eq!(got.matchstr, "fixtures");
    })
}

#[test]
fn finds_fn_arg() {
    let _lock = sync!();

    let src = "
    fn myfn(myarg: &str) {
         my~arg
    }
    ";

    let got = get_definition(src, None);
    assert_eq!(got.matchstr, "myarg");
}

#[test]
fn finds_fn_arg_in_incomplete_fn() {
    let _lock = sync!();

    let src = "
    fn myfn(myarg: &str) {
         my~arg
    ";

    let got = get_definition(src, None);
    assert_eq!(got.matchstr, "myarg");
}

#[test]
fn finds_inline_fn() {
    let _lock = sync!();

    let src = "
    #[inline]
    fn contains<'a>(&needle: &'a str)
        -> bool {
    }

    conta~ins();
    ";

    let got = get_definition(src, None);
    assert_eq!(got.matchstr, "contains");
    assert_eq!(got.contextstr, "fn contains<'a>(&needle: &'a str) -> bool");
}

#[test]
fn follows_self_use() {
    let _lock = sync!();

    let modsrc = "
    pub use self::src4::{Foo,myfn};
    pub mod src4;
    ";
    let src4 = "
    struct Foo;
    pub fn myfn() {}
    ";
    let src = "
    use mymod::{Foo,myfn};
    pub mod mymod;

    fn main() {
        my~fn();
    }
    ";

    let dir = TmpDir::new();
    let mymod = TmpDir::with_path(dir.path().join("mymod"));
    mymod.write_file("mod.rs", modsrc);
    let src4path = mymod.write_file("src4.rs", src4);
    let got = get_definition(src, Some(dir));
    assert_eq!(got.matchstr, "myfn");
    assert_eq!(src4path, got.filepath);
    assert_eq!(28, got.point);
}

#[test]
fn finds_nested_submodule_file() {
    let _lock = sync!();

    let sub3src = "
    pub fn myfn() {}
    ";
    let src = "
    pub mod sub1 {
        pub mod sub2 {
            pub mod sub3;
        }
    }
    sub1::sub2::sub3::m~yfn();
    ";

    let dir = TmpDir::new();
    let sub2name = dir.path().join("sub1").join("sub2");
    let _sub2dir = TmpDir::with_path(&sub2name);
    let src3 = TmpFile::with_path(&sub2name.join("sub3.rs"), sub3src);
    let got = get_definition(src, Some(dir));
    assert_eq!(got.matchstr, "myfn");
    assert_eq!(src3.path(), got.filepath);
}

#[test]
fn follows_super_in_sub_module() {
    let _lock = sync!();

    let src = "
    pub fn iamhere() { }
    mod inner { pub use super::ia~mhere; }
    ";

    let got = get_definition(src, None);
    assert_eq!("iamhere", got.matchstr);
}

#[test]
fn follows_super_in_local_sub_module() {
    let _lock = sync!();

    let src = "
    mod inner {
      pub fn iamhere() { }
      mod inner2 { pub use super::iamh~ere; }
    }
    ";

    let got = get_definition(src, None);
    assert_eq!("iamhere", got.matchstr);
}

#[test]
fn follows_use_to_impl() {
    let _lock = sync!();

    let modsrc = "
    pub struct Foo;
    impl Foo {       // impl doesn't need to be 'pub'
        pub fn new() -> Foo {
            Foo
        }
    }
    ";
    let src = "
    use mymod::{Foo};
    mod mymod;
    fn main() {
        Foo::n~ew();
    }
    ";

    let dir = TmpDir::new();
    let mod_path = dir.write_file("mymod.rs", modsrc);
    let got = get_definition(src, Some(dir));
    assert_eq!(got.matchstr, "new");
    assert_eq!(90, got.point);
    assert_eq!(mod_path, got.filepath);
}

#[test]
fn finds_templated_impl_fn() {
    let _lock = sync!();

    let src = "
    struct Foo<T>;
    impl<T> Foo<T> {
        fn new() {}
    }

    Foo::n~ew();
    ";

    let got = get_definition(src, None);
    assert_eq!(got.matchstr, "new");
}

#[test]
fn follows_fn_to_method() {
    let _lock = sync!();

    let src = "
    struct Foo<T>;
    impl<T> Foo<T> {
        fn new() -> Foo<T> {}
        fn mymethod(&self) {}
    }

    fn main() {
        let v = Foo::new();
        v.my~
    }
    ";

    let got = get_one_completion(src, None);
    assert_eq!("mymethod", got.matchstr);
}

#[test]
fn simple_struct_contextstr() {
    let _lock = sync!();

    let src = "
    struct Foo<T>;

    fn myfn() {
        let x: Foo~
    }
    ";

    let got = get_one_completion(src, None);
    assert_eq!(got.contextstr, "struct Foo<T>;");
}

#[test]
fn struct_contextstr() {
    let _lock = sync!();

    let src = "
    struct
        Foo<T> {
        pub fn foo1();
    }

    fn myfn() {
        let x: Foo~
    }
    ";

    let got = get_one_completion(src, None);
    assert_eq!(got.contextstr, "struct Foo<T>");
}

#[test]
fn follows_arg_to_method() {
    let _lock = sync!();

    let src = "
    struct Foo<T>;
    impl<T> Foo<T> {
        fn mymethod(&self) {}
    }

    fn myfn(v: &Foo) {
        v.my~
    }
    ";

    let got = get_one_completion(src, None);
    assert_eq!("mymethod", got.matchstr);
}

#[test]
fn follows_arg_to_enum_method() {
    let _lock = sync!();

    let src = "
    enum Foo<T> {
       EnumVal
    }
    impl<T> Foo<T> {
        fn mymethod(&self) {}
    }

    fn myfn(v: &Foo) {
        v.my~
    }
    ";

    let got = get_one_completion(src, None);
    assert_eq!("mymethod", got.matchstr);
}

#[test]
fn finds_enum_static_method() {
    let _lock = sync!();
    let src = "
    enum Foo {
        Bar,
        Baz
    }

    impl Foo {
        pub fn make_baz() -> Self {
            Foo::Baz
        }
    }

    fn myfn() -> Foo {
        Foo::ma~ke_baz()
    }
    ";

    let got = get_only_completion(src, None);
    assert_eq!("make_baz", got.matchstr);
    assert_eq!(MatchType::Function, got.mtype);
}

#[test]
fn finds_enum_variants_first() {
    let _lock = sync!();
    let src = "
    enum Foo {
        Bar,
        Baz
    }

    impl Foo {
        pub fn amazing() -> Self {
            Foo::Baz
        }
    }

    fn myfn() -> Foo {
        Foo::~Bar
    }
    ";

    let got = get_all_completions(src, None);
    assert_eq!(3, got.len());
    assert_eq!("Bar", got[0].matchstr);
    assert_eq!("Baz", got[1].matchstr);
    assert_eq!("amazing", got[2].matchstr);
}

#[test]
fn follows_let_method_call() {
    let _lock = sync!();

    let src = "
    struct Foo;
    struct Bar;
    impl Foo {
        fn mymethod(&self) -> Bar {}
    }
    impl Bar {
        fn mybarmethod(&self) -> Bar {}
    }

    fn myfn(v: &Foo) {
        let f = v.mymethod();
        f.my~
    }
    ";

    let got = get_one_completion(src, None);
    assert_eq!("mybarmethod", got.matchstr);
}

#[test]
fn follows_chained_method_call() {
    let _lock = sync!();

    let src = "
    struct Foo;
    struct Bar;
    impl<T> Foo<T> {
        fn mymethod(&self) -> Bar {}
    }
    impl<T> Bar<T> {
        fn mybarmethod(&self) -> Bar {}
    }

    fn myfn(v: &Foo) {
        v.mymethod().my~
    }
    ";

    let got = get_one_completion(src, None);
    assert_eq!("mybarmethod", got.matchstr);
}

#[test]
fn follows_chained_method_call_returning_self() {
    let _lock = sync!();

    let src = "
    struct Foo;
    impl Foo {
        fn mymethod(&self) {}
        fn new() -> Self {}
    }

    Foo::new().~
    ";

    let got = get_only_completion(src, None);
    assert_eq!("mymethod", got.matchstr);
}

#[test]
fn follows_chained_method_call_on_new_line() {
    let _lock = sync!();

    let src = "
    struct Foo;
    impl Foo {
        fn mymethod(&self) {}
        fn new() -> Self {}
    }

    Foo::
    // comment
    new()
    .~
    ";

    let got = get_only_completion(src, None);
    assert_eq!("mymethod", got.matchstr);
}

#[test]
fn discards_inner_fns() {
    let _lock = sync!();

    let src = "
    struct Foo;
    impl<T> Foo<T> {
        fn mymethod(&self) -> Bar {
            fn inner() {
            }
        }
    }

    fn myfn(v: &Foo) {
        v.i~
    }
    ";

    let got = get_all_completions(src, None);
    assert!(got.is_empty(), "should not match inner function");
}

#[test]
fn differentiates_type_and_value_namespaces() {
    let _lock = sync!();

    let src = "
    enum MyEnum{ Foo }
    struct Foo;
    impl Foo { pub fn new() -> Foo {} }
    let l = Foo::n~ew();
    ";

    let got = get_definition(src, None);
    println!("{}", got.matchstr);
    println!("{:?}", got.mtype);
    assert_eq!("new", got.matchstr);
}

#[test]
fn follows_self_to_method() {
    let _lock = sync!();

    let src = "
    struct Foo;
    impl Bar for Foo {
        pub fn method(self) {
        }

        pub fn another_method(self, feio: uint) {
            self.met~hod()
        }
    }";

    let got = get_definition(src, None);
    assert_eq!("method", got.matchstr);
}

#[test]
#[ignore]
fn follows_self_to_method_when_call_on_new_line() {
    let _lock = sync!();

    let src = "
    struct Foo;
    impl Bar for Foo {
        pub fn method(self) -> Foo {
        }

        pub fn another_method(self, feio: uint) {
            self.method()
                .met~hod()
        }
    }";

    let got = get_definition(src, None);
    assert_eq!("method", got.matchstr);
}

#[test]
fn follows_self_to_trait_method() {
    let _lock = sync!();

    let src = "
    trait Bar {
        pub fn method(self) {
        }
        pub fn another_method(self) {
            self.met~hod()
        }
    }";

    let got = get_definition(src, None);
    assert_eq!("method", got.matchstr);
}

#[test]
fn finds_trait_method() {
    let _lock = sync!();

    let src = "
    pub trait MyTrait {
        fn op(self);
        fn trait_method(self){}
    }

    struct Foo;
    impl MyTrait for Foo {
        fn op(self) {
            self.trait~_method();
        }
    }";

    let got = get_definition(src, None);
    assert_eq!("trait_method", got.matchstr);
}

#[test]
fn finds_field_type() {
    let _lock = sync!();

    let src = "
    pub struct Blah { subfield: uint }

    pub struct Foo {
        myfield : Blah
    }

    let f = Foo{ myfield: Blah { subfield: 3}};
    f.myfield.subfi~eld
    ";

    let got = get_definition(src, None);
    assert_eq!("subfield", got.matchstr);
}

#[test]
fn finds_tuple_struct_field_type() {
    let _lock = sync!();

    let src = "
    pub struct Blah(Foo);

    pub struct Foo {
        bar: usize,
    }

    let f = Blah(Foo { bar: 3 });
    f.0.b~ar
    ";

    let got = get_definition(src, None);
    assert_eq!("bar", got.matchstr);
}

#[test]
fn finds_a_generic_retval_from_a_function() {
    let _lock = sync!();

    let src = "
    pub struct Blah { subfield: uint }
    pub struct Foo<T> {
        myfield: T
    }
    fn myfn() -> Foo<Blah> {}
    myfn().myfield.subfi~eld
    ";

    let got = get_definition(src, None);
    assert_eq!("subfield", got.matchstr);
}

#[test]
fn handles_an_enum_option_style_return_type() {
    let _lock = sync!();

    let src = "
    pub struct Blah { subfield: uint }
    pub enum MyOption<T> {
        MySome(T),
        MyNone
    }
    impl MyOption<T> {
         pub fn unwrap(&self) -> T {}
    }
    fn myfn() -> MyOption<Blah> {}
    let s = myfn();
    s.unwrap().sub~field
    ";

    let got = get_definition(src, None);
    assert_eq!("subfield", got.matchstr);
}

#[test]
fn finds_definition_of_const() {
    let _lock = sync!();

    let src = "
    pub const MYCONST:uint = 3;
    MYC~ONST
    ";

    let got = get_definition(src, None);
    assert_eq!("MYCONST", got.matchstr);
}

#[test]
fn finds_definition_of_static() {
    let _lock = sync!();

    let src = "
    pub static MYSTATIC:uint = 3;
    MYS~TATIC
    ";

    let got = get_definition(src, None);
    assert_eq!("MYSTATIC", got.matchstr);
}

#[test]
fn handles_dotdot_before_searchstr() {
    let _lock = sync!();

    let src = "
    static MYLEN:uint = 30;
    let f = [0i32, ..M~YLEN];
    ";

    let got = get_definition(src, None);
    assert_eq!("MYLEN", got.matchstr);
}

#[test]
#[ignore]
fn finds_definition_of_lambda_argument() {
    let _lock = sync!();

    let src = "
    fn myfn(&|int|) {}
    myfn(|a|~a+3);
    ";

    let got = get_definition(src, None);
    assert_eq!("a", got.matchstr);
}

#[test]
fn finds_definition_of_let_tuple() {
    let _lock = sync!();

    let src = "
    let (a, b) = (2,3);
    ~a
    ";

    let got = get_definition(src, None);
    assert_eq!("a", got.matchstr);
}

#[test]
fn finds_type_of_tuple_member_via_let_type() {
    let _lock = sync!();

    let src = "
    pub struct Blah { subfield: uint }
    let (a, b): (uint, Blah);
    b.subfi~eld
    ";

    let got = get_definition(src, None);
    assert_eq!("subfield", got.matchstr);
}

#[test]
fn finds_type_of_tuple_member_via_let_expr() {
    let _lock = sync!();

    let src = "
    pub struct Blah { subfield: uint }
    let (a, b) = (3, Blah{subfield:3});
    b.subfi~eld
    ";

    let got = get_definition(src, None);
    assert_eq!("subfield", got.matchstr);
}

#[test]
fn finds_type_of_struct_member_via_let_expr() {
    let _lock = sync!();

    let src = "
    pub struct Blah { subfield: uint }
    pub struct Foo { field: Blah }

    let Foo { ref field } = Foo { field: Blah { subfield: 1 }};
    field.subfi~eld
    ";

    let got = get_definition(src, None);
    assert_eq!("subfield", got.matchstr);
}

#[test]
fn finds_type_of_tuple_member_via_fn_retval() {
    let _lock = sync!();

    let src = "
    pub struct Blah { subfield: uint }
    fn myfn() -> (uint, Blah) {}
    let (a, b) = myfn();
    b.subfi~eld
    ";

    let got = get_definition(src, None);
    assert_eq!("subfield", got.matchstr);
}

#[test]
fn finds_type_of_tuple_member_in_fn_arg() {
    let _lock = sync!();

    let src = "
    pub struct Blah { subfield: uint }
    fn myfn(a: uint, (b, c): (uint, Blah)) {
        c.s~ubfield
    }
    ";

    let got = get_definition(src, None);
    assert_eq!("subfield", got.matchstr);
}

#[test]
fn finds_namespaced_enum_variant() {
    let _lock = sync!();

    let src = "
    pub enum Blah { MyVariant }
    Blah::MyVa~riant
    ";

    let got = get_definition(src, None);
    assert_eq!("MyVariant", got.matchstr);
}

#[test]
fn finds_glob_imported_enum_variant() {
    let _lock = sync!();

    let src = "
    use self::Blah::*;
    pub enum Blah { MyVariant, MyVariant2 }
    MyVa~riant
    ";

    let got = get_definition(src, None);
    assert_eq!("MyVariant", got.matchstr);
}

#[test]
fn finds_enum_variant_through_recursive_glob_imports() {
    let _lock = sync!();

    let src = "
    use foo::*;
    use Bar::*;

    mod foo {
        pub enum Bar { MyVariant, MyVariant2 }
    }
    MyVa~riant
    ";

    let got = get_definition(src, None);
    assert_eq!("MyVariant", got.matchstr);
}

#[test]
#[ignore]
fn uses_generic_arg_to_resolve_trait_method() {
    let _lock = sync!();

    let src = "
    pub trait MyTrait {
        fn trait_method(self){}
    }
    pub fn doit<T:MyTrait>(stream: &mut T) {
        T.trait_met~hod
    }
    ";

    let got = get_definition(src, None);
    assert_eq!("trait_method", got.matchstr);
}

#[test]
fn destructures_a_tuplestruct() {
    let _lock = sync!();

    let src = "
    pub struct Blah { subfield: uint }
    pub struct TupleStruct(Blah);
    let TupleStruct(var) = TupleStruct(Blah{subfield:35});
    var.su~bfield
    ";

    let got = get_definition(src, None);
    assert_eq!("subfield", got.matchstr);
}

#[test]
fn destructures_a_tuplestruct_with_generic_arg() {
    let _lock = sync!();

    let src = "
    pub struct Blah { subfield: uint }
    pub struct TupleStruct<T>(T);
    let a : TupleStruct<Blah> = TupleStruct(Blah{subfield:35});
    let TupleStruct(var) = a;
    var.su~bfield
    ";

    let got = get_definition(src, None);
    assert_eq!("subfield", got.matchstr);
}

#[test]
fn finds_if_let_ident_defn() {
    let _lock = sync!();

    let src = "
    if let MyOption(myvar) = myvar {
        myvar~
    }
    ";

    let got = get_only_completion(src, None);
    assert_eq!("myvar", got.matchstr);
}

#[test]
fn doesnt_find_if_let_if_not_in_the_subscope() {
    let _lock = sync!();

    let src = "
    let myvar = 3u32;
    if let MyOption(myvar) = myvar {
        myvar
    }
    my~var
    ";

    let got = get_definition(src, None);
    assert_eq!("myvar", got.matchstr);
    assert_eq!(9, got.point);
}

#[test]
fn finds_rebound_var_in_iflet() {
    let _lock = sync!();

    let src = "
    let o: MyOption<Blah>;
    if let MyOption::MySome(o) = o {
        ~o
    }
    ";

    let got = get_definition(src, None);
    assert_eq!(56, got.point);
}

#[test]
fn handles_if_let() {
    let _lock = sync!();

    let src = "
    pub struct Blah { subfield: uint }
    pub enum MyOption<T> {
        MySome(T),
        MyNone
    }
    let o: MyOption<Blah>;
    if let MyOption::MySome(a) = o {
        a.sub~field
    }
    ";

    let got = get_definition(src, None);
    assert_eq!("subfield", got.matchstr);
}

#[test]
fn handles_if_let_as_expression() {
    let _lock = sync!();

    let src = "
    pub struct Blah { subfield: uint }
    pub enum MyOption<T> {
        MySome(T),
        MyNone
    }
    let o: MyOption<Blah>;
    let foo = if let MyOption::MySome(a) = o { // iflet is an expression
        a.sub~field
    };
    ";

    let got = get_definition(src, None);
    assert_eq!("subfield", got.matchstr);
}

#[test]
fn finds_match_arm_var() {
    let _lock = sync!();

    let src = "
    match foo {
       Some(a) => ~a
    ";

    let got = get_definition(src, None);
    assert_eq!("a", got.matchstr);
}

#[test]
fn finds_match_arm_var_in_scope() {
    let _lock = sync!();

    let src = "
    match foo {
       Some(a) => { ~a }
    ";

    let got = get_definition(src, None);
    assert_eq!("a", got.matchstr);
}

#[test]
fn finds_match_arm_enum() {
    let _lock = sync!();

    let src = "
    enum MyEnum {
        Foo,
        Bar
    }
    match foo {
       MyEnum::Foo~ => 1,
       MyEnum::Bar => 2
    ";

    let got = get_definition(src, None);
    assert_eq!("Foo", got.matchstr);
}

#[test]
fn finds_match_arm_var_with_nested_match() {
    let _lock = sync!();

    let src = "
    match foo {
       bar => {something}
       Some(a) => {
               let b = match blah {
                           None => ()
               }
               ~a
       }
    ";

    let got = get_definition(src, None);
    assert_eq!("a", got.matchstr);
}

#[test]
fn gets_type_via_match_arm() {
    let _lock = sync!();

    let src = "
    pub struct Blah { subfield: uint }
    pub enum MyOption<T> {
        MySome(T),
        MyNone
    }
    let o: MyOption<Blah>;
    match o {
        MyOption::MySome(a) => a.subfi~eld
    ";

    let got = get_definition(src, None);
    assert_eq!("subfield", got.matchstr);
}

#[test]
fn handles_default_arm() {
    let _lock = sync!();

    let src = "
    let o: MyOption<Blah>;
    match o {
        Foo => { }
        _ => ~o
    }
    ";

    let got = get_definition(src, None);
    assert_eq!("o", got.matchstr);
    assert_eq!(9, got.point);
}

#[test]
fn doesnt_match_rhs_of_let_in_same_stmt() {
    let _lock = sync!();

    let src = "
    let a = 3;      // <--- should match this 'a'
    let a = ~a + 2;  // not this one
    ";

    let got = get_definition(src, None);
    assert_eq!("a", got.matchstr);
    assert_eq!(9, got.point);
}

#[test]
fn finds_unsafe_fn() {
    let _lock = sync!();

    let src = "
    unsafe fn foo() {}

    fn bar() {
        f~oo()
    }
    ";

    let got = get_definition(src, None);
    assert_eq!(got.matchstr, "foo");
    assert_eq!(got.point, 15);
}

#[test]
fn completes_methods_on_deref_type() {
    let _lock = sync!();

    let modsrc = "
    pub trait Deref {
        type Target: ?Sized;

        fn deref(&self) -> &Self::Target;
    }

    pub struct B {
        c: C,
    }

    pub struct C;

    pub trait GetOne {
        fn one(&self) -> u32 { 1u32 }
    }

    impl GetOne for C {}

    impl Deref for B {
        type Target = C;
        fn deref(&self) -> &C {
            &self.c
        }
    }
    ";
    let src = "
    mod mymod;
    use mymod::{B, C, GetOne};

    fn main() {
        let b: B = B{ c: C};
        b.o~
    }
    ";

    let dir = TmpDir::new();
    dir.write_file("mymod.rs", modsrc);
    let got = get_one_completion(src, Some(dir));
    assert_eq!(got.matchstr, "one");
}

#[test]
fn finds_type_of_struct_field_reference() {
    let _lock = sync!();

    let src = "
    struct Dolor { sit: u8 }

    struct Lorem<'a> { ipsum: &'a Dolor }

    impl<'a> Lorem<'a> {
        fn sit(&self) {
            let _ = self.ipsum.s~it;
        }
    }
    ";

    let got = get_definition(src, None);
    assert_eq!("sit", got.matchstr);
}

#[test]
fn finds_self_param_when_fn_has_generic_closure_arg() {
    let _lock = sync!();

    // issue #508
    let src = "
    struct MyOption;

    impl MyOption {
        // needs to find 'self' here to see it is a method
        pub fn map<U, F: FnOnce(T) -> U>(self, f: F) -> Option<U> {
        }
    }

    let a: MyOption;
    a.~map()
    ";

    let got = get_definition(src, None);
    assert_eq!("map", got.matchstr);
}

#[test]
fn completes_methods_on_deref_generic_type() {
    let _lock = sync!();

    let modsrc = "
    pub trait Deref {
        type Target: ?Sized;

        fn deref(&self) -> &Self::Target;
    }

    pub struct B<T> {
        c: T,
    }

    pub struct C;

    pub trait GetOne {
        fn one(&self) -> u32 { 1u32 }
    }

    impl GetOne for C {}

    impl<T> Deref for B<T> {
        type Target = T;
        fn deref(&self) -> &T {
            &self.c
        }
    }
    ";
    let src = "
    mod mymod;
    use mymod::{B, C, GetOne};

    fn main() {
        let b: B<C> = B{ c: C};
        b.o~
    }
    ";

    let dir = TmpDir::new();
    dir.write_file("mymod.rs", modsrc);
    let got = get_one_completion(src, Some(dir));
    assert_eq!(got.matchstr, "one");
}

#[test]
fn completes_multiple_use_bracket() {
    let _lock = sync!();

    // issue # 96
    // wo: without bracket, wi: with bracket
    let modfile = "
    pub struct StarWars {
        pub Vadar: u8,
    };
    pub struct StarTrek {
        pub Spock: u8,
    };";
    let srcwo = "
    mod modfile1;
    use modfile1::~S
    ";
    let srcwi = "
    mod modfile1;
    use modfile1::{~S
    ";

    let dir = TmpDir::new();
    dir.write_file("modfile1.rs", modfile);
    let gotwo = get_all_completions(srcwo, Some(dir));
    let dir = TmpDir::new();
    dir.write_file("modfile1.rs", modfile);
    let gotwi = get_all_completions(srcwi, Some(dir));

    assert_eq!(gotwo.len(), gotwi.len());
    for (wo, wi) in gotwo.into_iter().zip(gotwi) {
        assert_eq!(wo.matchstr, wi.matchstr);
    }
}

#[test]
fn completes_multiple_use_comma() {
    let _lock = sync!();

    // issue # 96
    // wo: without comma, wi: with comma
    let modfile = "
    pub struct StarWars {
        pub Kenobi: u8,
    };
    pub struct StarTrek {
        pub Spock: u8,
    };";
    let srcwo = "
    mod modfile2;
    use modfile2::~S
    ";
    let srcwi = "
    mod modfile2;
    use modfile2::{StarWars, ~S
    ";

    let dir = TmpDir::new();
    dir.write_file("modfile2.rs", modfile);
    let gotwo = get_all_completions(srcwo, Some(dir));
    let dir = TmpDir::new();
    dir.write_file("modfile2.rs", modfile);
    let gotwi = get_all_completions(srcwi, Some(dir));

    assert_eq!(gotwo.len(), gotwi.len());
    for (wo, wi) in gotwo.into_iter().zip(gotwi) {
        assert_eq!(wo.matchstr, wi.matchstr);
    }
}


#[test]
fn completes_trait_methods_in_trait_impl() {
    let _lock = sync!();

    let src = "
    mod sub {
        pub trait Trait {
            fn traitf() -> bool;
            fn traitm(&self) -> bool;
        }

        pub struct Foo(bool);

        impl Trait for Foo {
            fn traitf() -> bool { false }
            fn traitm(&self) -> bool { true }
        }
    }
    ";

    let f = TmpFile::new(src);
    let path = f.path();
    let cache = racer::FileCache::default();
    let session = racer::Session::new(&cache);
    let cursor = Coordinate { line: 11, column: 21 };
    let got = complete_from_file(&path, cursor, &session).nth(0).unwrap();
    assert_eq!(got.matchstr, "traitf");
    assert_eq!(got.contextstr, "fn traitf() -> bool");

    let cursor = Coordinate { line: 12, column: 21 };
    let got = complete_from_file(&path, cursor, &session).nth(0).unwrap();
    assert_eq!(got.matchstr, "traitm");
    assert_eq!(got.contextstr, "fn traitm(&self) -> bool");
}

#[test]
fn finds_field_with_same_name_as_method() {
    let _lock = sync!();

    let src = "
    struct Foo { same_name: uint }
    impl Foo { fn same_name(&self){} }
    let a: Foo;
    a.same_na~me;
    ";

    let got = get_definition(src, None);
    assert_eq!("same_name", got.matchstr);
    assert_eq!(MatchType::StructField, got.mtype);
}

#[test]
fn finds_method_with_same_name_as_field() {
    let _lock = sync!();

    let src = "
    struct Foo { same_name: uint }
    impl Foo { fn same_name(&self){}}
    let a: Foo;
    a.same_na~me();
    ";

    let got = get_definition(src, None);
    assert_eq!("same_name", got.matchstr);
    assert_eq!(MatchType::Function, got.mtype);
}

#[test]
fn finds_self() {
    let _lock = sync!();

    let src = "
    struct Foo;
    impl Foo {
        fn foo() {
            Se~lf
        }
    }
    ";

    let got = get_definition(src, None);
    assert_eq!("Foo", got.matchstr);
}

#[test]
fn finds_self_referenced_functions() {
    let _lock = sync!();

    let src = "
    struct Foo;
    impl Foo {
        fn foo() {
            Self::myfun~ction
        }
        fn myfunction() {}
    }
    ";

    let got = get_definition(src, None);
    assert_eq!("myfunction", got.matchstr);
}

#[test]
fn closure_bracket_scope() {
    let _lock = sync!();

    let src = "
    fn main() {
        let y = Some(5);
        y.map(| x | { x~ } );
    }
    ";

    let got = get_definition(src, None);
    assert_eq!("x", got.matchstr);
    assert_eq!("| x |", got.contextstr);
}

#[test]
fn closure_bracket_scope_multiple_args() {
    let _lock = sync!();

    let src = "
    fn main() {
        let y = Some(5);
        y.map(| x,y,z,u | { x~ } );
    }
    ";

    let got = get_definition(src, None);
    assert_eq!("x", got.matchstr);
    assert_eq!("| x,y,z,u |", got.contextstr);
}

#[test]
fn closure_bracket_scope_multiple_args_different_definition() {
    let _lock = sync!();

    let src = "
    fn main() {
        let y = Some(5);
        y.map(| x,y,z,u | { z~ } );
    }
    ";

    let got = get_definition(src, None);
    assert_eq!("z", got.matchstr);
    assert_eq!("| x,y,z,u |", got.contextstr);
}

#[test]
fn closure_bracket_scope_overwrite() {
    let _lock = sync!();

    let src = "
    fn main() {
        let y = Some(5);
        y.map(| x, y | { y~ } );
    }
    ";

    let got = get_definition(src, None);
    assert_eq!("y", got.matchstr);
    assert_eq!("| x, y |", got.contextstr);
}

#[test]
fn closure_bracket_scope_with_types() {
    let _lock = sync!();

    let src = "
    fn main() {
        let y = Some(5);
        y.map(| x: i32, y: String | { y~ } );
    }
    ";

    let got = get_definition(src, None);
    assert_eq!("y", got.matchstr);
    assert_eq!("| x: i32, y: String |", got.contextstr);
}

#[test]
fn closure_bracket_scope_find_outside() {
    let _lock = sync!();

    let src = "
    fn main() {
        let y = Some(5);
        y.map(| x: i32 | { y~ } );
    }
    ";

    let got = get_definition(src, None);
    assert_eq!("y", got.matchstr);
    assert_eq!("let y = Some(5);", got.contextstr);
}

#[test]
fn closure_scope() {
    let _lock = sync!();

    let src = "
    fn main() {
        let y = Some(5);
        y.map(| x | x~ );
    }
    ";

    let got = get_definition(src, None);
    assert_eq!("x", got.matchstr);
    assert_eq!("| x |", got.contextstr);
}

#[test]
fn closure_scope_multiple_args() {
    let _lock = sync!();

    let src = "
    fn main() {
        let y = Some(5);
        y.map(| x,y,z,u | x~ );
    }
    ";

    let got = get_definition(src, None);
    assert_eq!("x", got.matchstr);
    assert_eq!("| x,y,z,u |", got.contextstr);
}

#[test]
fn closure_scope_multiple_args_different_definition() {
    let _lock = sync!();

    let src = "
    fn main() {
        let y = Some(5);
        y.map(| x,y,z,u | z~ );
    }
    ";

    let got = get_definition(src, None);
    assert_eq!("z", got.matchstr);
    assert_eq!("| x,y,z,u |", got.contextstr);
}

#[test]
fn closure_scope_overwrite() {
    let _lock = sync!();

    let src = "
    fn main() {
        let y = Some(5);
        y.map(| x, y | y~ );
    }
    ";

    let got = get_definition(src, None);
    assert_eq!("y", got.matchstr);
    assert_eq!("| x, y |", got.contextstr);
}

#[test]
fn closure_scope_with_types() {
    let _lock = sync!();

    let src = "
    fn main() {
        let y = Some(5);
        y.map(| x: i32, y: String | y~ );
    }
    ";

    let got = get_definition(src, None);
    assert_eq!("y", got.matchstr);
    assert_eq!("| x: i32, y: String |", got.contextstr);
}

#[test]
fn finds_impl_with_bang() {
    let _lock = sync!();

    let src = "
    struct Foo;
    impl Foo {
        fn invert(&self, b: bool) -> bool { !b }

        fn tst(&self) -> bool {
            self.inv~ert(false)
        }
    ";

    let got = get_definition(src, None);
    assert_eq!("invert", got.matchstr);
}

#[test]
fn ignores_impl_macro() {
    let _lock = sync!();

    let src = "
    struct Foo;
    impl!(Foo);

    impl Foo {
        fn tst(&self) -> bool {
            self.ts~t()
        }
    ";

    let got = get_definition(src, None);
    assert_eq!("tst", got.matchstr);
}

#[test]
fn try_operator() {
    let _lock = sync!();

    let src = "
        pub struct Foo(u16);

        #[derive(Debug, Clone, PartialEq, Eq)]
        pub struct OddError;

        fn be_even(val: Foo) -> Result<Foo, OddError> {
            if val.0 % 2 == 1 {
                Err(OddError)
            } else {
                Ok(val)
            }
        }

        pub fn half(val: Foo) -> Result<Foo, OddError> {
            Ok(Foo(be_even(val)?.~0 / 2))
        }
    ";

    let got = get_definition(src, None);
    assert_eq!("0", got.matchstr);
}

#[test]
fn try_operator_struct() {
    let _lock = sync!();
    let src = "
    struct Foo {
        pub bar: String,
        pub baz: bool,
    }

    struct LongError;

    fn validate(s: String) -> Result<Foo, LongError> {
        if s.chars().count() < 10 {
            Ok(Foo { bar: s, baz: true })
        } else {
            Err(())
        }
    }

    fn process(s: String) -> Result<bool, LongError> {
        Ok(validate(s)?.b~az)
    }
    ";

    let got = get_all_completions(src, None);
    assert_eq!(2, got.len());
    assert_eq!("bar", got[0].matchstr);
    assert_eq!("baz", got[1].matchstr);
}

#[test]
fn let_then_try_with_struct() {
    let _lock = sync!();
    let src = "
    struct Foo {
        pub bar: String,
        pub baz: bool,
    }

    struct LongError;

    fn validate(s: String) -> Result<Foo, LongError> {
        if s.chars().count() < 10 {
            Ok(Foo { bar: s, baz: true })
        } else {
            Err(())
        }
    }

    fn process(s: String) -> Result<bool, LongError> {
        let foo = validate(s);
        Ok(foo?.b~az)
    }
    ";

    let got = get_all_completions(src, None);
    assert_eq!(2, got.len());
    assert_eq!("bar", got[0].matchstr);
    assert_eq!("baz", got[1].matchstr);
}

#[test]
fn let_try() {
    let _lock = sync!();

    let src = "
    pub struct Foo(u16);

    #[derive(Debug, Clone, PartialEq, Eq)]
    pub struct OddError;

    fn be_even(val: Foo) -> Result<Foo, OddError> {
        if val.0 % 2 == 1 {
            Err(OddError)
        } else {
            Ok(val)
        }
    }

    pub fn half(val: Foo) -> Result<Foo, OddError> {
        let foo = be_even(val)?;
        Ok(Foo(foo.~0 / 2))
    }
    ";

    let got = get_definition(src, None);
    assert_eq!("0", got.matchstr);
}

#[test]
fn closure_scope_find_outside() {
    let _lock = sync!();

    let src = "
    fn main() {
        let y = Some(5);
        y.map(| x: i32 | y~ );
    }
    ";

    let got = get_definition(src, None);
    assert_eq!("y", got.matchstr);
    assert_eq!("let y = Some(5);", got.contextstr);
}

#[test]
fn closure_scope_with_newlines() {
    let _lock = sync!();

    let src = "
    fn main() {
        let y = Some(5);
        y.map(|


x: i32



| x~ );
    }
    ";

    let got = get_definition(src, None);
    assert_eq!("x", got.matchstr);
    assert_eq!("|


x: i32



|", got.contextstr);
}

#[test]
fn closure_bracket_scope_with_newlines() {
    let _lock = sync!();

    let src = "
    fn main() {
        let y = Some(5);
        y.map(|


x: i32



| {x~} );
    }
    ";

    let got = get_definition(src, None);
    assert_eq!("x", got.matchstr);
    assert_eq!("|


x: i32



|", got.contextstr);
}

#[test]
fn closure_scope_nested() {
    let _lock = sync!();

    let src = "
    fn main() {
        let y = Some(5);
        y.map(| x: i32 | y.map(|z| z~) );
    }
    ";

    let got = get_definition(src, None);
    assert_eq!("z", got.matchstr);
    assert_eq!("|z|", got.contextstr);
}

#[test]
fn closure_bracket_scope_nested() {
    let _lock = sync!();

    let src = "
    fn main() {
        let y = Some(5);
        y.map(| x: i32 | { y.map(|z| { z~ }) });
    }
    ";

    let got = get_definition(src, None);
    assert_eq!("z", got.matchstr);
    assert_eq!("|z|", got.contextstr);
}

#[test]
fn closure_scope_nested_math_outside() {
    let _lock = sync!();

    let src = "
    fn main() {
        let y = Some(5);
        y.map(| x: i32 | y.map(|z| x~) );
    }
    ";

    let got = get_definition(src, None);
    assert_eq!("x", got.matchstr);
    assert_eq!("| x: i32 |", got.contextstr);
}

#[test]
fn closure_bracket_scope_nested_match_outside() {
    let _lock = sync!();

    let src = "
    fn main() {
        let y = Some(5);
        y.map(| x: i32 | { y.map(|z| { x~ }) });
    }
    ";

    let got = get_definition(src, None);
    assert_eq!("x", got.matchstr);
    assert_eq!("| x: i32 |", got.contextstr);
}

#[test]
<<<<<<< HEAD
fn get_type_finds_explicit_local_var() {
    let _lock = sync!();
    let src = "
    fn main() {
        let value: Option<u16> = Some(5);
        if val~ue.is_some() {
            // do nothing
        }
    }
    ";

    let got = get_type(src, None);
    assert_eq!("Option", got.matchstr);
}

#[test]
fn get_type_finds_fn_arg() {
    let _lock = sync!();
    let src = r#"
    fn say_hello(name: &str) {
        if nam~e != "teddriggs" {
            // do nothing
        }
    }
    "#;

    let got = get_type(src, None);
    assert_eq!("str", got.matchstr);
}

#[test]
fn get_type_finds_tuple_field() {
    let _lock = sync!();
    let src = "
    struct Bar;
    struct Foo(Bar);

    fn do_things(foo: Foo) -> Bar {
        foo.0~
    }
    ";

    let got = get_type(src, None);
    assert_eq!("Bar", got.matchstr);
}

#[test]
fn get_type_finds_struct_field() {
    let _lock = sync!();
    let src = "
    struct Bar;
    struct Foo { value: Bar }

    fn do_things(foo: Foo) -> Bar {
        foo.va~lue
    }
    ";

    let got = get_type(src, None);
    assert_eq!("Bar", got.matchstr);
}

#[test]
fn get_type_finds_destructured() {
    let _lock = sync!();
    let src = "
    struct Bar;
    struct Foo { value: Bar }

    fn do_things(foo: Foo) -> Bar {
        let Foo { value: value } = foo;
        valu~e
    }
    ";

    let got = get_type(src, None);
    assert_eq!("Bar", got.matchstr);
}

#[test]
fn get_type_finds_single_character_var_at_end() {
    let _lock = sync!();
    let src = "
    struct Bar;
    fn do_things(y: Bar) -> Bar {
        y~
    }
    ";

    let got = get_type(src, None);
    assert_eq!("Bar", got.matchstr);
}

#[test]
fn get_type_finds_single_character_var_at_start() {
    let _lock = sync!();
    let src = "
    struct Bar;
    fn do_things(y: Bar) -> Bar {
        ~y
    }
    ";

    let got = get_type(src, None);
    assert_eq!("Bar", got.matchstr);
}

#[test]
fn get_type_finds_function_return() {
    let _lock = sync!();
    let src = r#"
    struct Bar;
    fn do_things(y: Bar) -> Bar {
        y
    }

    fn main() {
        let z = do_things();
        println!("{:?}", ~z);
    }
    "#;

    let got = get_type(src, None);
    assert_eq!("Bar", got.matchstr);
}

#[test]
fn get_type_finds_function() {
    let _lock = sync!();
    let src = r#"
    struct Bar;
    
    fn do_things(y: Bar) -> Bar {
        y
    }

    fn main() {
        let z = do_th~ings();
        println!("{:?}", ~z);
    }
    "#;

    let got = get_type(src, None);
    assert_eq!("do_things", got.matchstr);
=======
fn literal_string_method() {
    let _lock = sync!();
    let src = r#"
        fn check() {
            "hello".st~arts_with("he");
        }
    "#;

    let got = get_definition(src, None);
    assert_eq!("starts_with", got.matchstr);
}

#[test]
fn literal_string_completes() {
    let _lock = sync!();
    let src = r#"
    fn in_let() {
        let foo = "hello";
        foo.end~s_with("lo");
    }
    "#;

    let got = get_all_completions(src, None);
    assert_eq!(1, got.len());
    assert_eq!("ends_with", got[0].matchstr);
>>>>>>> 5d9848cd
}<|MERGE_RESOLUTION|>--- conflicted
+++ resolved
@@ -3253,7 +3253,6 @@
 }
 
 #[test]
-<<<<<<< HEAD
 fn get_type_finds_explicit_local_var() {
     let _lock = sync!();
     let src = "
@@ -3398,7 +3397,9 @@
 
     let got = get_type(src, None);
     assert_eq!("do_things", got.matchstr);
-=======
+}
+
+#[test]
 fn literal_string_method() {
     let _lock = sync!();
     let src = r#"
@@ -3424,5 +3425,4 @@
     let got = get_all_completions(src, None);
     assert_eq!(1, got.len());
     assert_eq!("ends_with", got[0].matchstr);
->>>>>>> 5d9848cd
 }