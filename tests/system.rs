extern crate racer;
extern crate rand;

#[macro_use]
extern crate lazy_static;

use std::fs::{self, File};
use std::io::Write;
use std::path::{Path, PathBuf};
use std::sync::Mutex;
use std::thread;

use racer::{complete_from_file, find_definition, Match, MatchType, Coordinate, Point};

lazy_static! {
    static ref SYNC: Mutex<u8> = { Mutex::new(0) };
}

macro_rules! sync {
    () => {
        SYNC.lock().unwrap_or_else(|e| e.into_inner())
    }
}

/// Runs a function with the current directory set to the test project.
fn within_test_project<F, T>(func: F) -> T
    where F: FnOnce() -> T
{
    use std::env;
    use std::panic::{self, AssertUnwindSafe};

    let start = env::current_dir().unwrap();
    let mut test_project_path = Path::new(env!("CARGO_MANIFEST_DIR"))
        .join("src");
    test_project_path.push("test_project");

    env::set_current_dir(&test_project_path).unwrap();
    let res = panic::catch_unwind(AssertUnwindSafe(|| func()));
    env::set_current_dir(&start).unwrap();

    match res {
        Err(err) => panic::resume_unwind(err),
        Ok(val) => val
    }
}

/// A temporary file that is removed on drop
///
/// With the new constructor, you provide contents and a file is created based on the name of the
/// current task. The with_name constructor allows you to choose a name. Neither forms are secure,
/// and both are subject to race conditions.
pub struct TmpFile {
    path_buf: PathBuf
}

impl TmpFile {
    /// Create a temp file with random name and `contents`.
    pub fn new(contents: &str) -> TmpFile {
        let tmp = TmpFile {
            path_buf: PathBuf::from(tmpname())
        };

        tmp.write_contents(contents);
        tmp
    }

    /// Create a file with `name` and `contents`.
    pub fn with_path<P: AsRef<Path>>(name: P, contents: &str) -> TmpFile {
        let tmp = TmpFile {
            path_buf: name.as_ref().to_path_buf()
        };

        tmp.write_contents(contents);
        tmp
    }

    fn write_contents(&self, contents: &str) {
        File::create(self.path()).unwrap().write_all(contents.as_bytes()).unwrap();
    }

    /// Get the Path of the TmpFile
    pub fn path(&self) -> &Path {
        self.path_buf.as_path()
    }
}

/// Make path for tmpfile
fn tmpname() -> String {
    use rand::Rng;

    let thread = thread::current();
    let taskname = thread.name().unwrap();
    let mut p = String::from("tmpfile.") + &taskname.replace("::", "_");
    // Add some random chars
    for c in ::rand::thread_rng().gen_ascii_chars().take(5) {
        p.push(c);
    }

    p
}

impl Drop for TmpFile {
    fn drop(&mut self) {
        if self.path().exists() {
            if let Err(e) = fs::remove_file(self.path()) {
                println!("could not remove tmpfile {}: {:?}", self.path().display(), e);
            }
        }
    }
}

pub struct TmpDir {
    path_buf: PathBuf
}

impl TmpDir {
    pub fn new() -> TmpDir {
        TmpDir::with_path(tmpname())
    }

    pub fn with_path<P: AsRef<Path>>(name: P) -> TmpDir {
        let pb = PathBuf::from(name.as_ref());
        fs::create_dir_all(&pb).unwrap();

        TmpDir {
            path_buf: pb
        }
    }

    /// Create new file with name in the directory
    pub fn write_file<P: AsRef<Path>>(&self, name: P, contents: &str) -> PathBuf {
        let name = self.path_buf.join(name);
        File::create(&name).unwrap().write_all(contents.as_bytes()).unwrap();
        name
    }

    pub fn path(&self) -> &Path {
        self.path_buf.as_path()
    }
}

impl Drop for TmpDir {
    fn drop(&mut self) {
        if self.path().exists() {
            if let Err(e) = fs::remove_dir_all(self.path()) {
                println!("could not remove tmpdir {}: {:?}", self.path().display(), e);
            }
        }
    }
}

fn get_pos_and_source(src: &str) -> (Point, String) {
    let point = src.find('~').unwrap();
    (point, src.replace('~', ""))
}

/// Return the completions for the given source.
///
/// The point to find completions at must be marked with '~'.
fn get_all_completions(src: &str, dir: Option<TmpDir>) -> Vec<Match> {
    let dir = dir.unwrap_or_else(|| TmpDir::new());
    let (completion_point, clean_src) = get_pos_and_source(src);
    let path = dir.write_file("src.rs", &clean_src);
    let cache = racer::FileCache::default();
    let session = racer::Session::new(&cache);

    complete_from_file(&path, completion_point, &session).collect()
}

/// Return the first completion for the given source.
fn get_one_completion(src: &str, dir: Option<TmpDir>) -> Match {
    get_all_completions(src, dir).swap_remove(0)
}

/// Return the first completion for the given source, which must be
/// the only one.
fn get_only_completion(src: &str, dir: Option<TmpDir>) -> Match {
    let mut all = get_all_completions(src, dir);
    assert_eq!(all.len(), 1);
    all.pop().unwrap()
}

/// Return the definition for the given source.
///
/// The point to find the definition at must be marked with '~'.
fn get_definition(src: &str, dir: Option<TmpDir>) -> Match {
    let dir = dir.unwrap_or_else(|| TmpDir::new());
    let (completion_point, clean_src) = get_pos_and_source(src);
    let path = dir.write_file("src.rs", &clean_src);
    let cache = racer::FileCache::default();
    let session = racer::Session::new(&cache);

    find_definition(&path, completion_point, &session).unwrap()
}


#[test]
fn completes_fn() {
    let _lock = sync!();

    let src = "
    fn  apple() {
    }

    fn main() {
        let b = ap~
    }";

    let got = get_one_completion(src, None);
    assert_eq!("apple", got.matchstr);
}


#[test]
fn finds_fn_docs() {
    let _lock = sync!();

    let src = "
    /// Orange
    /// juice
    fn apple() {
    }

    fn main() {
        apple~
    }";

    let got = get_one_completion(src, None);
    assert_eq!("apple", got.matchstr);
    assert_eq!("Orange\njuice", got.docs);
}

#[test]
fn finds_struct_docs() {
    let _lock = sync!();

    let src = "
    /// Orange
    /// juice
    struct Apple {
    }

    fn main() {
        Apple~
    }";

    let got = get_one_completion(src, None);
    assert_eq!("Apple", got.matchstr);
    assert_eq!("Orange\njuice", got.docs);
}

#[test]
fn finds_struct_field_docs() {
    let _lock = sync!();

    let src = "
    struct Foo {
        /// Hello docs
        ///
        /// How are you?
        #[allow(dead_code)]
        hello: String,
    }

    fn do_things(f: Foo) -> String {
        f.h~ello.clone()
    }
    ";

    let got = get_definition(src, None);
    assert_eq!("hello", got.matchstr);
    assert_eq!("Hello docs\n\nHow are you?", got.docs);
}

#[test]
fn finds_tuple_struct_field_docs() {
    let _lock = sync!();

    let src = "
    struct Bar(
        /// Hello docs
        String
    );

    fn do_things(b: Bar) -> String {
        b.~0.clone()
    }
    ";

    let got = get_definition(src, None);
    assert_eq!("0", got.matchstr);
    assert_eq!("Hello docs", got.docs);
}

#[test]
fn completes_fn_with_substitute_file() {
    let _lock = sync!();

    let src = "
    fn  apple() {
    }

    fn main() {
        let b = ap~
    }";

    let (_pos, src) = get_pos_and_source(src);
    let cache = racer::FileCache::default();
    let real_file = Path::new("not_real.rs");
    let session = racer::Session::new(&cache);
    session.cache_file_contents(&real_file, src);
    let cursor = Coordinate { line: 6, column: 18 };
    let got = complete_from_file(real_file, cursor, &session).nth(0).unwrap();

    assert_eq!(Some(Coordinate { line: 2, column: 8 }), got.coords);
    assert_eq!("apple", got.matchstr);
}

#[test]
fn completes_pub_fn_locally() {
    let _lock = sync!();

    let src = "
    pub fn apple() {
    }

    fn main() {
        let b = ap~
    }";

    let got = get_one_completion(src, None);
    assert_eq!("apple", got.matchstr);
}

#[test]
fn completes_pub_fn_locally_precached() {
    let _lock = sync!();

    let src = "
    pub fn apple() {
    }

    fn main() {
        let b = ap~
    }";

    let (pos, src) = get_pos_and_source(src);
    let f = TmpFile::new(&src);
    let path = f.path();
    let cache = racer::FileCache::default();
    let session = racer::Session::new(&cache);
    session.cache_file_contents(&path, src.clone());
    let got = complete_from_file(&path, pos, &session).nth(0).unwrap();
    assert_eq!("apple", got.matchstr);
}

#[test]
fn completes_pub_fn_from_local_package() {
    let _lock = sync!();

    let src = "
    extern crate fixtures;

    use fixtures::foo;

    fn main() {
        let x = foo::~
    }
    ";

    within_test_project(|| {
        let got = get_one_completion(src, None);
        assert_eq!("test", got.matchstr);
    })
}

#[test]
fn completes_pub_fn_from_local_submodule_package() {
    let _lock = sync!();

    let src = "
    extern crate fixtures;

    use fixtures::bar;

    fn main() {
        let x = bar::~
    }
    ";

    within_test_project(|| {
        let got = get_one_completion(src, None);
        assert_eq!("bartest", got.matchstr);
    })
}

#[test]
fn completes_pub_const_fn_locally() {
    let _lock = sync!();

    let src = "
    pub const fn apple() {
    }

    fn main() {
        let b = ap~
    }";

    let got = get_one_completion(src, None);
    assert_eq!("apple", got.matchstr);
}

#[test]
fn completes_local_scope_let() {
    let _lock = sync!();

    let src = "
    fn main() {
        let apple = 35;
        let b = ap~
    }";

    let got = get_one_completion(src, None);
    assert_eq!("apple", got.matchstr);
    assert_eq!(29, got.point);
}

#[test]
fn completes_via_parent_scope_let() {
    let _lock = sync!();

    let src = "
    fn main() {
        let mut apple = 35;
        if foo {
            let b = ap~
        }
    }";

    let got = get_one_completion(src, None);
    assert_eq!("apple", got.matchstr);
    assert_eq!(33, got.point);
}

#[test]
fn completes_for_vec_field_and_method() {
    let _lock = sync!();

    let modsrc = "
    pub trait IntoIterator {
        type Item;

        type IntoIter: Iterator<Item=Self::Item>;

        fn into_iter(self) -> Self::IntoIter;
    }

    impl<T> IntoIterator for Vec<T> {
        type Item = T;
        type IntoIter = IntoIter<T>;

        fn into_iter(mut self) -> IntoIter<T> {}
    }

    pub struct IntoIter<T> {}

    impl<T> Iterator for IntoIter<T> {
        type Item = T;

        fn next(&mut self) -> Option<T> {}
    }

    pub struct Vec<T> {}

    pub enum Option<T> {
        None,
        Some(T)
    }
    ";
    let src = "
    pub mod mymod;
    use mymod::{Vec, IntoIter, IntoIterator, Option};
    use Option::{Some, None};

    struct St
    {
        stfield: i32,
    }

    impl St {
        pub fn stmethod(&self) -> u32 {2}
    }

    fn main()
    {
        let mut arr: Vec<St> = Vec::new();
        arr.push( St{stfield: 4} );

        for it in arr
        {
            it.stf
            it.stm
        }
    }
    ";

    let dir = TmpDir::new();
    dir.write_file("mymod.rs", modsrc);
    let path = dir.write_file("src.rs", src);
    let cache = racer::FileCache::default();
    let session = racer::Session::new(&cache);
    let cursor1 = Coordinate { line: 22, column: 18 };
    let got1 = complete_from_file(&path, cursor1, &session).nth(0).unwrap();
    println!("{:?}", got1);
    assert_eq!("stfield", got1.matchstr);
    let cursor2 = Coordinate { line: 23, column: 18 };
    let got2 = complete_from_file(&path, cursor2, &session).nth(0).unwrap();
    println!("{:?}", got2);
    assert_eq!("stmethod", got2.matchstr);
}

#[test]
fn completes_trait_methods() {
    let _lock = sync!();

    let src = "
    mod sub {
        pub trait Trait {
            fn traitf() -> bool;
            fn traitm(&self) -> bool;
        }

        pub struct Foo(pub bool);

        impl Trait for Foo {
            fn traitf() -> bool { false }
            fn traitm(&self) -> bool { true }
        }
    }

    fn main() { // l16
        let t = sub::Foo(true);
        sub::Foo::traitf();
        t.traitm();
    }
    ";
    let f = TmpFile::new(src);
    let path = f.path();
    let cache1 = racer::FileCache::default();
    let session1 = racer::Session::new(&cache1);
    let cursor1 = Coordinate { line: 18, column: 18};
    let got1 = complete_from_file(&path, cursor1, &session1).nth(0).unwrap();
    let cache2 = racer::FileCache::default();
    let session2 = racer::Session::new(&cache2);
    let cursor2 = Coordinate { line: 19, column: 11};
    let got2 = complete_from_file(&path, cursor2, &session2).nth(0).unwrap();
    println!("{:?}", got1);
    println!("{:?}", got2);
    assert_eq!(got1.matchstr, "traitf");
    assert_eq!(got2.matchstr, "traitm");
    assert_eq!(got1.contextstr, "fn traitf() -> bool");
    assert_eq!(got2.contextstr, "fn traitm(&self) -> bool");
}

#[test]
fn completes_trait_bounded_methods() {
    let _lock = sync!();

    let src = "
    pub trait Trait1 {}

    impl Trait1 for Foo {}

    pub trait Trait2 {
        fn traitf() -> bool;
        fn traitm(&self) -> bool;
    }

    impl<T: Trait1> Trait2 for T {
        fn traitf() -> bool { true }
        fn traitm(&self) -> bool { false }
    }

    pub struct Foo(pub bool);

    fn main() {
        let t = Foo(true);
        Foo::tra
        t.tr
    }";
    let f = TmpFile::new(src);
    let path = f.path();
    let cache1 = racer::FileCache::default();
    let session1 = racer::Session::new(&cache1);
    let cursor1 = Coordinate { line: 20, column: 16 };
    let got1 = complete_from_file(&path, cursor1, &session1).nth(0).unwrap();
    let cache2 = racer::FileCache::default();
    let session2 = racer::Session::new(&cache2);
    let cursor2 = Coordinate { line: 21, column: 12 };
    let got2 = complete_from_file(&path, cursor2, &session2).nth(0).unwrap();
    println!("{:?}", got1);
    println!("{:?}", got2);
    assert_eq!(got1.matchstr, "traitf");
    assert_eq!(got2.matchstr, "traitm");
    assert_eq!(got1.contextstr, "fn traitf() -> bool");
    assert_eq!(got2.contextstr, "fn traitm(&self) -> bool");
}

#[test]
fn completes_trait_bounded_methods_generic_return() {
    let _lock = sync!();

    let src = "
    pub trait Trait1 {
        fn traitfn(&self) -> u32 { 2 }
    }

    impl Trait1 for Foo {}

    pub trait Trait2 {
        fn traitm(self) -> Self;
    }

    impl<T: Trait1> Trait2 for T {
        fn traitm(self) -> T { self }
    }

    pub struct Foo(pub bool);

    impl Foo {
        pub fn structfn(&self) -> bool {self.0}
    }

    fn main() {
        let t = Foo(true);
        t.traitm().struc
        t.traitm().traitf
    }";

    let f = TmpFile::new(src);
    let path = f.path();
    let cache = racer::FileCache::default();
    let session = racer::Session::new(&cache);
    let cursor1 = Coordinate { line: 24, column: 24 };
    let cursor2 = Coordinate { line: 25, column: 25 };
    let got1 = complete_from_file(&path, cursor1, &session).nth(0).unwrap();
    let got2 = complete_from_file(&path, cursor2, &session).nth(0).unwrap();
    println!("{:?}", got1);
    println!("{:?}", got2);
    assert_eq!(got1.matchstr, "structfn");
    assert_eq!(got2.matchstr, "traitfn");
}

#[test]
fn completes_iter_variable_methods() {
    let _lock = sync!();

    let modsrc = "
    pub trait Iterator {
        type Item;

        fn next(&mut self) -> Option<Self::Item>;
    }

    pub trait IntoIterator {
        type Item;

        type IntoIter: Iterator<Item=Self::Item>;

        fn into_iter(self) -> Self::IntoIter;
    }

    impl<I: Iterator> IntoIterator for I {
        type Item = I::Item;
        type IntoIter = I;

        fn into_iter(self) -> I {
            self
        }
    }

    impl<T> Iterator for IntoIter<T> {
        type Item = T;

        fn next(&mut self) -> Option<T> {}
    }

    pub enum Option<T> {
        None,
        Some(T)
    }
    ";

    let src = "
    pub mod mymod;
    use mymod::{Iterator, Option};
    use Option::{Some, None};

    struct St {
        pub item: StItem,
        pub used: bool
    }

    struct StItem {
        pub field: u32
    }

    impl Iterator for St {
        type Item: StItem;

        fn next(&mut self) -> Option<StItem> {
            if self.used {
                self.used = false;
                return Some(self.item);
            }
            None
        }
    }

    fn main()
    {
        let it = St {
            text: StItem { field: 22 },
            used: false
        };

        for item in it {
            item.fie~
        }
    }
    ";

    let dir = TmpDir::new();
    dir.write_file("mymod.rs", modsrc);
    let got = get_one_completion(src, Some(dir));
    assert_eq!(got.matchstr, "field");
}

#[test]
fn completes_for_vec_iter_field_and_method() {
    let _lock = sync!();

    let modsrc = "
    pub trait Iterator {
        type Item;

        fn next(&mut self) -> Option<Self::Item>;
    }

    pub trait IntoIterator {
        type Item;

        type IntoIter: Iterator<Item=Self::Item>;

        fn into_iter(self) -> Self::IntoIter;
    }

    impl<T> IntoIterator for Vec<T> {
        type Item = T;
        type IntoIter = IntoIter<T>;

        fn into_iter(mut self) -> IntoIter<T> {}
    }

    pub struct IntoIter<T> {}

    impl<T> Iterator for IntoIter<T> {
        type Item = T;

        fn next(&mut self) -> Option<T> {}
    }

    impl<I: Iterator> IntoIterator for I {
        type Item = I::Item;
        type IntoIter = I;

        fn into_iter(self) -> I {
            self
        }
    }

    pub struct Vec<T> {}

    pub enum Option<T> {
        None,
        Some(T)
    }
    ";
    let src = "
    pub mod mymod;
    use mymod::{Vec, IntoIter, IntoIterator, Option};
    use Option::{Some, None};

    struct St
    {
        stfield: i32,
    }

    impl St {
        pub fn stmethod(&self) -> u32 {2}
    }

    fn main()
    {
        let mut arr: Vec<St> = Vec::new();
        arr.push( St{stfield: 4} );

        for it in arr.iter()
        {
            it.stf
            it.stm
        }
    }
    ";

    let dir = TmpDir::new();
    dir.write_file("mymod.rs", modsrc);
    let path = dir.write_file("src.rs", src);
    let cache = racer::FileCache::default();
    let session = racer::Session::new(&cache);
    let cursor1 = Coordinate { line: 22, column: 18 };
    let got1 = complete_from_file(&path, cursor1, &session).nth(0).unwrap();
    println!("{:?}", got1);
    assert_eq!("stfield", got1.matchstr);
    let cursor2 = Coordinate { line: 23, column: 18 };
    let got2 = complete_from_file(&path, cursor2, &session).nth(0).unwrap();
    println!("{:?}", got2);
    assert_eq!("stmethod", got2.matchstr);
}

#[test]
fn completes_trait_methods_when_at_scope_end() {
    let _lock = sync!();

    let src = "
    mod sub {
        pub trait Trait {
            fn traitf() -> bool;
            fn traitm(&self) -> bool;
        }

        impl Trait for Foo {
            fn traitf() -> bool { false }
            fn traitm(&self) -> bool { true }
        }

        pub struct Foo(pub bool);
    }

    fn main() { // l16
        let t = sub::Foo(true);
        sub::Foo::traitf();
        t.traitm();
    }
    ";

    let f = TmpFile::new(src);
    let path = f.path();
    let cache = racer::FileCache::default();
    let session = racer::Session::new(&cache);
    let cursor1 = Coordinate { line: 18, column: 18 };
    let got1 = complete_from_file(&path, cursor1, &session).nth(0).unwrap();
    let cursor2 = Coordinate { line: 19, column: 11 };
    let got2 = complete_from_file(&path, cursor2, &session).nth(0).unwrap();
    println!("{:?}", got1);
    println!("{:?}", got2);
    assert_eq!(got1.matchstr, "traitf");
    assert_eq!(got2.matchstr, "traitm");
    assert_eq!(got1.contextstr, "fn traitf() -> bool");
    assert_eq!(got2.contextstr, "fn traitm(&self) -> bool");
}

#[test]
fn completes_for_type_alias() {
    let _lock = sync!();


    let src = "
    mod inner {
        pub type Alias = MyType;
        pub struct MyType;
        impl MyType {
            pub fn method(&self) {}
        }
    }

    fn foo() -> inner::Alias {
        inner::MyType
    }

    fn main() {
        foo().~
    }
    ";


    assert_eq!(get_all_completions(src, None)[0].matchstr, "method");
}

#[test]
fn follows_use() {
    let _lock = sync!();

    let src1 = "
    pub fn myfn() {}
    pub fn foo() {}
    ";
    let src = "
    use src1::{foo,myfn};
    mod src1;
    fn main() {
        myfn~();
    }
    ";

    let dir = TmpDir::new();
    dir.write_file("src1.rs", src1);
    let got = get_definition(src, Some(dir));
    assert_eq!(got.matchstr, "myfn");
    assert_eq!(got.contextstr, "pub fn myfn()");
}

#[test]
fn follows_use_in_braces() {
    let _lock = sync!();
    let src = "
    mod foo {
        pub fn myfn() {}
        pub fn second() {}
    }

    fn main() {
        use foo::{
            myfn, 
            second
        };
        
        my~fn();
    }
    ";

    let got = get_definition(src, None);
    assert_eq!(got.matchstr, "myfn");
}

#[test]
fn follows_use_as() {
    let _lock = sync!();

    let src2 = "
    pub fn myfn() {}
    pub fn foo() {}
    ";
    let src = "
    use src2::myfn as myfoofn;
    mod src2;
    fn main() {
        my~foofn();
    }
    ";

    let dir = TmpDir::new();
    dir.write_file("src2.rs", src2);
    let got = get_definition(src, Some(dir));
    assert_eq!(got.matchstr, "myfn");
}

/// Verifies fix for https://github.com/racer-rust/racer/issues/753
#[test]
fn follows_use_as_in_braces() {
    let _lock = sync!();

    let src = "
        mod m {
        pub struct Wrapper {
            pub x: i32,
        }

        pub struct Second {
            pub y: i32,
        }
    }

    fn main() {
        use m::{Wrapper as Wpr, Second};
        let _ = W~pr { x: 1 };
    }
    ";

    let got = get_definition(src, None);
    assert_eq!(got.matchstr, "Wrapper");
}

#[test]
fn follows_use_glob() {
    let _lock = sync!();

    let src3 = "
    pub fn myfn() {}
    pub fn foo() {}
    ";
    let src = "
    use src3::*;
    mod src3;
    fn main() {
        my~fn();
    }
    ";
    let dir = TmpDir::new();
    dir.write_file("src3.rs", src3);
    let got = get_definition(src, Some(dir));
    assert_eq!(got.matchstr, "myfn");
}

#[test]
fn follows_multiple_use_globs() {
    let _lock = sync!();

    let src1 = "
    pub fn src1fn() {}
    ";
    let src2 = "
    pub fn src2fn() {}
    ";
    let src ="
    use multiple_glob_test1::*;
    use multiple_glob_test2::*;
    mod multiple_glob_test1;
    mod multiple_glob_test2;

    src~
    ";

    let dir = TmpDir::new();
    dir.write_file("multiple_glob_test1.rs", src1);
    dir.write_file("multiple_glob_test2.rs", src2);

    let mut has_1 = false;
    let mut has_2 = false;
    let completions = get_all_completions(src, Some(dir));
    for m in completions {
        if m.matchstr == "src1fn" { has_1 = true; }
        if m.matchstr == "src2fn" { has_2 = true; }
    }
    assert!(has_1 && has_2);
}

#[test]
fn single_import_shadows_glob_import() {
    let _lock = sync!();

    let src = "
    use shadowed::*;
    use shadower::Foo;

    mod shadowed {
        pub struct Foo;
    }

    mod shadower {
        pub struct Foo;
    }

    fn main() {
        Foo~;
    }
    ";
    let got = get_definition(src, None);
    assert_eq!(got.matchstr, "Foo");
    println!("{}", got.filepath.display());
    println!("{}", got.point);
    assert_eq!(got.coords, Some(Coordinate { line: 10, column: 19 }));
}

#[test]
fn follows_use_self() {
    let _lock = sync!();

    let src ="
    use foo::use_self_test::{self, bar};

    mod foo {
        pub mod use_self_test {
            pub fn bar() {}
        }
    }

    use_s~
    ";

    let completions = get_all_completions(src, None);
    assert!(completions.into_iter().any(|m| m.matchstr == "use_self_test"));

    let src ="
    use use_self_test::self;

    mod use_self_test {
    }

    use_s~
    ";

    let completions = get_all_completions(src, None);
    assert!(completions.into_iter().any(|m| m.matchstr == "use_self_test"));
}

#[test]
fn completes_out_of_order_mod_use_with_same_fn_name_as_mod() {
    let _lock = sync!();

    let src = "
    use foo::foo;

    mod foo {
        pub fn foo() {}
    }

    fn main() {
        f~
    }";

    let mut has_module = false;
    let mut has_function = false;
    let completions = get_all_completions(src, None);
    for m in completions {
        match (&*m.matchstr, m.mtype) {
            ("foo", MatchType::Module) => has_module = true,
            ("foo", MatchType::Function) => has_function = true,
            _ => (),
        }
    }
    assert!(has_module && has_function);
}

#[test]
fn ignores_self_referential_unresolved_import() {
    let _lock = sync!();

    let src = "use foo::foo;f~";

    let completions = get_all_completions(src, None);
    assert!(!completions.iter().any(|m| m.matchstr == "foo"));
}

#[test]
fn ignores_self_referential_unresolved_import_long() {
    let _lock = sync!();

    let src = "use foo::bar::foo;f~";

    let completions = get_all_completions(src, None);
    assert!(!completions.iter().any(|m| m.matchstr == "foo"));
}

#[test]
fn ignores_self_referential_unresolved_imports() {
    let _lock = sync!();

    let src = "
    use foo::bar;
    use bar::baz;
    use baz::foo;
    f~";

    let completions = get_all_completions(src, None);
    assert!(!completions.iter().any(|m| m.matchstr == "foo"));
}

#[test]
fn ignores_self_referential_unresolved_imports_across_modules() {
    let _lock = sync!();

    let src = "
    use foo::bar;

    mod foo {
        pub use super::bar;
    }
    b~";

    let completions = get_all_completions(src, None);
    assert!(!completions.iter().any(|m| m.matchstr == "bar"));
}

#[test]
fn finds_external_mod_docs() {
    let _lock = sync!();

    let src1 = "// Copyright notice

//! The mods multiline
//! documentation
    ";
    let src = "
    mod external_mod;
    use external_mod;

    fn main() {
        external_mod~
    }
    ";

    let dir = TmpDir::new();
    dir.write_file("external_mod.rs", src1);
    let got = get_one_completion(src, Some(dir));
    assert_eq!("external_mod", got.matchstr);
    assert_eq!("The mods multiline\ndocumentation", got.docs);
}

#[test]
fn finds_external_struct_docs() {
    let _lock = sync!();

    let src1 = "
    /// Orange
    /// juice
    pub struct Apple {
        pub a: u8,
    }";
    let src = "
    use external_struct::Apple;
    mod external_struct;

    fn main() {
        Apple~
    }";

    let dir = TmpDir::new();
    dir.write_file("external_struct.rs", src1);
    let got = get_one_completion(src, Some(dir));
    assert_eq!("Apple", got.matchstr);
    assert_eq!("Orange\njuice", got.docs);
}

#[test]
fn finds_external_fn_docs() {
    let _lock = sync!();

    let src1 = "
    /// Orange
    /// juice

    pub fn apple() {
        let x = 1;
    }";
    let src = "
    use external_fn::apple;
    mod external_fn;

    fn main() {
        apple~
    }";

    let dir = TmpDir::new();
    dir.write_file("external_fn.rs", src1);
    let got = get_one_completion(src, Some(dir));
    assert_eq!("apple", got.matchstr);
    assert_eq!("Orange\njuice", got.docs);
}

#[test]
fn keeps_newlines_in_external_mod_doc() {
    let _lock = sync!();

    // issue 683: do not remove newlines inside of mod-doc
    let src1 = "// Copyright notice

//! The mods multiline documentation
//!
//! with an empty line
    ";
    let src = "
    mod external_mod;
    use external_mod;

    fn main() {
        external_mod~
    }
    ";

    let dir = TmpDir::new();
    dir.write_file("external_mod.rs", src1);
    let got = get_one_completion(src, Some(dir));
    assert_eq!("external_mod", got.matchstr);
    assert_eq!("The mods multiline documentation\n\nwith an empty line", got.docs);
}

#[test]
fn issue_618() {
    let _lock = sync!();

    let src = "
/// Orange
/// juice
pub fn appl~e() {
}";

    let got = get_only_completion(src, None);
    assert_eq!("apple", got.matchstr);
    assert_eq!("Orange\njuice", got.docs);
}

#[test]
fn issue_594() {
    let _lock = sync!();

    let src = "
/// Hello world
/// (quux)
pub fn fo~o() {}";

    let got = get_only_completion(src, None);
    assert_eq!("foo", got.matchstr);
    assert_eq!("Hello world\n(quux)", got.docs);
}

#[test]
fn follows_use_local_package() {
    let _lock = sync!();

    let src = "
    extern crate fixtures;

    use fixtures::~
    ";

    within_test_project(|| {
        let got = get_one_completion(src, None);
        assert_eq!(got.matchstr, "foo");
    })
}

#[test]
fn completes_struct_field_via_assignment() {
    let _lock = sync!();

    let src = "
    struct Point {
        /// The first item.
        first: f64,
        second: f64
    }

    let var = Point {first: 35, second: 22};
    var.f~
    ";

    let got = get_one_completion(src, None);
    assert_eq!(got.matchstr, "first");
    assert_eq!("The first item.", got.docs);
}

#[test]
fn finds_defn_of_struct_field() {
    let _lock = sync!();

    let src = "
    struct Point {
        /// The first item.
        first: f64,
        second: f64
    }

    let var = Point {first: 35, second: 22};
    var.f~irst
    ";

    let got = get_definition(src, None);
    assert_eq!(got.matchstr, "first");
    assert_eq!("The first item.", got.docs);
}

#[test]
fn finds_impl_fn() {
    let _lock = sync!();

    let src = "
    struct Foo;
    impl Foo {
        fn new() {}
    }

    Foo::n~ew();
    ";

    let got = get_definition(src, None);
    assert_eq!(got.matchstr, "new");
}

#[test]
fn follows_use_to_inline_mod() {
    let _lock = sync!();

    let src = "
    use foo::myfn;
    mod foo {
        pub fn myfn() {}
    }

    fn main() {
        m~yfn();
    }
    ";

    let got = get_definition(src, None);
    assert_eq!(got.matchstr, "myfn");
}

#[test]
fn struct_field_scalar_primitive_types() {
    let _lock = sync!();

    let src = "
    struct Foo<'a> {
        reference: &'a u8,
        array: [u8; 5],
        slice: &'a [u8],
    }

    fn foo(x: Foo) {
        x.~
    }
    ";

    let completions = get_all_completions(src, None);
    assert_eq!(completions.len(), 3);

    for completion in completions {
        println!("match: {:?}", completion);
        let expected = match completion.matchstr.as_ref() {
            "reference" => "&u8",
            "array" => "[u8; 5]",
            "slice" => "&[u8]",
            _ => panic!("unexpected match from Foo struct ({})", completion.matchstr)
        };

        assert_eq!(completion.contextstr, expected);
    }
}

#[test]
fn finds_enum() {
    let _lock = sync!();

    let src = "
    enum MyEnum {
        One, Two
    }

    fn myfn(e: M~yEnum) {}
    ";

    let got = get_definition(src, None);
    assert_eq!(got.matchstr, "MyEnum");
}

#[test]
fn finds_type() {
    let _lock = sync!();

    let src = "
    type SpannedIdent = Spanned<Ident>
    S~pannedIdent;
    ";

    let got = get_definition(src, None);
    assert_eq!(got.matchstr, "SpannedIdent");
}

#[test]
fn finds_trait() {
    let _lock = sync!();

    let src = "
    pub trait MyTrait<E: Clone> {}
    M~yTrait
    ";

    let got = get_definition(src, None);
    assert_eq!(got.matchstr, "MyTrait");
    assert_eq!(got.contextstr, "pub trait MyTrait<E: Clone>");
}

#[test]
fn finds_macro() {
    let _lock = sync!();

    let src = "
    macro_rules! my_macro {
        () => {}
    }
    m~y_macro!();
    ";

    let got = get_definition(src, None);
    assert_eq!(got.matchstr, "my_macro!");
}

#[test]
fn finds_extern_crate() {
    let _lock = sync!();

    let src = "
    extern crate fixtures;
    f~ixtures
    ";

    within_test_project(|| {
        let got = get_definition(src, None);
        assert_eq!(got.matchstr, "fixtures");
    })
}

#[test]
fn finds_fn_arg() {
    let _lock = sync!();

    let src = "
    fn myfn(myarg: &str) {
         my~arg
    }
    ";

    let got = get_definition(src, None);
    assert_eq!(got.matchstr, "myarg");
}

#[test]
fn finds_fn_arg_in_incomplete_fn() {
    let _lock = sync!();

    let src = "
    fn myfn(myarg: &str) {
         my~arg
    ";

    let got = get_definition(src, None);
    assert_eq!(got.matchstr, "myarg");
}

#[test]
fn finds_inline_fn() {
    let _lock = sync!();

    let src = "
    #[inline]
    fn contains<'a>(&needle: &'a str)
        -> bool {
    }

    conta~ins();
    ";

    let got = get_definition(src, None);
    assert_eq!(got.matchstr, "contains");
    assert_eq!(got.contextstr, "fn contains<'a>(&needle: &'a str) -> bool");
}

#[test]
fn follows_self_use() {
    let _lock = sync!();

    let modsrc = "
    pub use self::src4::{Foo,myfn};
    pub mod src4;
    ";
    let src4 = "
    struct Foo;
    pub fn myfn() {}
    ";
    let src = "
    use mymod::{Foo,myfn};
    pub mod mymod;

    fn main() {
        my~fn();
    }
    ";

    let dir = TmpDir::new();
    let mymod = TmpDir::with_path(dir.path().join("mymod"));
    mymod.write_file("mod.rs", modsrc);
    let src4path = mymod.write_file("src4.rs", src4);
    let got = get_definition(src, Some(dir));
    assert_eq!(got.matchstr, "myfn");
    assert_eq!(src4path, got.filepath);
    assert_eq!(28, got.point);
}

#[test]
fn finds_nested_submodule_file() {
    let _lock = sync!();

    let sub3src = "
    pub fn myfn() {}
    ";
    let src = "
    pub mod sub1 {
        pub mod sub2 {
            pub mod sub3;
        }
    }
    sub1::sub2::sub3::m~yfn();
    ";

    let dir = TmpDir::new();
    let sub2name = dir.path().join("sub1").join("sub2");
    let _sub2dir = TmpDir::with_path(&sub2name);
    let src3 = TmpFile::with_path(&sub2name.join("sub3.rs"), sub3src);
    let got = get_definition(src, Some(dir));
    assert_eq!(got.matchstr, "myfn");
    assert_eq!(src3.path(), got.filepath);
}

#[test]
fn follows_super_in_sub_module() {
    let _lock = sync!();

    let src = "
    pub fn iamhere() { }
    mod inner { pub use super::ia~mhere; }
    ";

    let got = get_definition(src, None);
    assert_eq!("iamhere", got.matchstr);
}

#[test]
fn follows_super_in_local_sub_module() {
    let _lock = sync!();

    let src = "
    mod inner {
      pub fn iamhere() { }
      mod inner2 { pub use super::iamh~ere; }
    }
    ";

    let got = get_definition(src, None);
    assert_eq!("iamhere", got.matchstr);
}

#[test]
fn follows_use_to_impl() {
    let _lock = sync!();

    let modsrc = "
    pub struct Foo;
    impl Foo {       // impl doesn't need to be 'pub'
        pub fn new() -> Foo {
            Foo
        }
    }
    ";
    let src = "
    use mymod::{Foo};
    mod mymod;
    fn main() {
        Foo::n~ew();
    }
    ";

    let dir = TmpDir::new();
    let mod_path = dir.write_file("mymod.rs", modsrc);
    let got = get_definition(src, Some(dir));
    assert_eq!(got.matchstr, "new");
    assert_eq!(90, got.point);
    assert_eq!(mod_path, got.filepath);
}

#[test]
fn finds_templated_impl_fn() {
    let _lock = sync!();

    let src = "
    struct Foo<T>;
    impl<T> Foo<T> {
        fn new() {}
    }

    Foo::n~ew();
    ";

    let got = get_definition(src, None);
    assert_eq!(got.matchstr, "new");
}

#[test]
fn follows_fn_to_method() {
    let _lock = sync!();

    let src = "
    struct Foo<T>;
    impl<T> Foo<T> {
        fn new() -> Foo<T> {}
        fn mymethod(&self) {}
    }

    fn main() {
        let v = Foo::new();
        v.my~
    }
    ";

    let got = get_one_completion(src, None);
    assert_eq!("mymethod", got.matchstr);
}

#[test]
fn simple_struct_contextstr() {
    let _lock = sync!();

    let src = "
    struct Foo<T>;

    fn myfn() {
        let x: Foo~
    }
    ";

    let got = get_one_completion(src, None);
    assert_eq!(got.contextstr, "struct Foo<T>;");
}

#[test]
fn struct_contextstr() {
    let _lock = sync!();

    let src = "
    struct
        Foo<T> {
        pub fn foo1();
    }

    fn myfn() {
        let x: Foo~
    }
    ";

    let got = get_one_completion(src, None);
    assert_eq!(got.contextstr, "struct Foo<T>");
}

#[test]
fn follows_arg_to_method() {
    let _lock = sync!();

    let src = "
    struct Foo<T>;
    impl<T> Foo<T> {
        fn mymethod(&self) {}
    }

    fn myfn(v: &Foo) {
        v.my~
    }
    ";

    let got = get_one_completion(src, None);
    assert_eq!("mymethod", got.matchstr);
}

#[test]
fn follows_arg_to_enum_method() {
    let _lock = sync!();

    let src = "
    enum Foo<T> {
       EnumVal
    }
    impl<T> Foo<T> {
        fn mymethod(&self) {}
    }

    fn myfn(v: &Foo) {
        v.my~
    }
    ";

    let got = get_one_completion(src, None);
    assert_eq!("mymethod", got.matchstr);
}

#[test]
fn finds_enum_static_method() {
    let _lock = sync!();
    let src = "
    enum Foo {
        Bar,
        Baz
    }

    impl Foo {
        pub fn make_baz() -> Self {
            Foo::Baz
        }
    }

    fn myfn() -> Foo {
        Foo::ma~ke_baz()
    }
    ";

    let got = get_only_completion(src, None);
    assert_eq!("make_baz", got.matchstr);
    assert_eq!(MatchType::Function, got.mtype);
}

#[test]
fn finds_enum_variants_first() {
    let _lock = sync!();
    let src = "
    enum Foo {
        Bar,
        Baz
    }

    impl Foo {
        pub fn amazing() -> Self {
            Foo::Baz
        }
    }

    fn myfn() -> Foo {
        Foo::~Bar
    }
    ";

    let got = get_all_completions(src, None);
    assert_eq!(3, got.len());
    assert_eq!("Bar", got[0].matchstr);
    assert_eq!("Baz", got[1].matchstr);
    assert_eq!("amazing", got[2].matchstr);
}

#[test]
fn follows_let_method_call() {
    let _lock = sync!();

    let src = "
    struct Foo;
    struct Bar;
    impl Foo {
        fn mymethod(&self) -> Bar {}
    }
    impl Bar {
        fn mybarmethod(&self) -> Bar {}
    }

    fn myfn(v: &Foo) {
        let f = v.mymethod();
        f.my~
    }
    ";

    let got = get_one_completion(src, None);
    assert_eq!("mybarmethod", got.matchstr);
}

#[test]
fn follows_chained_method_call() {
    let _lock = sync!();

    let src = "
    struct Foo;
    struct Bar;
    impl<T> Foo<T> {
        fn mymethod(&self) -> Bar {}
    }
    impl<T> Bar<T> {
        fn mybarmethod(&self) -> Bar {}
    }

    fn myfn(v: &Foo) {
        v.mymethod().my~
    }
    ";

    let got = get_one_completion(src, None);
    assert_eq!("mybarmethod", got.matchstr);
}

#[test]
fn follows_chained_method_call_returning_self() {
    let _lock = sync!();

    let src = "
    struct Foo;
    impl Foo {
        fn mymethod(&self) {}
        fn new() -> Self {}
    }

    Foo::new().~
    ";

    let got = get_only_completion(src, None);
    assert_eq!("mymethod", got.matchstr);
}

#[test]
fn follows_chained_method_call_on_new_line() {
    let _lock = sync!();

    let src = "
    struct Foo;
    impl Foo {
        fn mymethod(&self) {}
        fn new() -> Self {}
    }

    Foo::
    // comment
    new()
    .~
    ";

    let got = get_only_completion(src, None);
    assert_eq!("mymethod", got.matchstr);
}

#[test]
fn discards_inner_fns() {
    let _lock = sync!();

    let src = "
    struct Foo;
    impl<T> Foo<T> {
        fn mymethod(&self) -> Bar {
            fn inner() {
            }
        }
    }

    fn myfn(v: &Foo) {
        v.i~
    }
    ";

    let got = get_all_completions(src, None);
    assert!(got.is_empty(), "should not match inner function");
}

#[test]
fn differentiates_type_and_value_namespaces() {
    let _lock = sync!();

    let src = "
    enum MyEnum{ Foo }
    struct Foo;
    impl Foo { pub fn new() -> Foo {} }
    let l = Foo::n~ew();
    ";

    let got = get_definition(src, None);
    println!("{}", got.matchstr);
    println!("{:?}", got.mtype);
    assert_eq!("new", got.matchstr);
}

#[test]
fn follows_self_to_method() {
    let _lock = sync!();

    let src = "
    struct Foo;
    impl Bar for Foo {
        pub fn method(self) {
        }

        pub fn another_method(self, feio: uint) {
            self.met~hod()
        }
    }";

    let got = get_definition(src, None);
    assert_eq!("method", got.matchstr);
}

#[test]
#[ignore]
fn follows_self_to_method_when_call_on_new_line() {
    let _lock = sync!();

    let src = "
    struct Foo;
    impl Bar for Foo {
        pub fn method(self) -> Foo {
        }

        pub fn another_method(self, feio: uint) {
            self.method()
                .met~hod()
        }
    }";

    let got = get_definition(src, None);
    assert_eq!("method", got.matchstr);
}

#[test]
fn follows_self_to_trait_method() {
    let _lock = sync!();

    let src = "
    trait Bar {
        pub fn method(self) {
        }
        pub fn another_method(self) {
            self.met~hod()
        }
    }";

    let got = get_definition(src, None);
    assert_eq!("method", got.matchstr);
}

#[test]
fn finds_trait_method() {
    let _lock = sync!();

    let src = "
    pub trait MyTrait {
        fn op(self);
        fn trait_method(self){}
    }

    struct Foo;
    impl MyTrait for Foo {
        fn op(self) {
            self.trait~_method();
        }
    }";

    let got = get_definition(src, None);
    assert_eq!("trait_method", got.matchstr);
}

#[test]
fn finds_field_type() {
    let _lock = sync!();

    let src = "
    pub struct Blah { subfield: uint }

    pub struct Foo {
        myfield : Blah
    }

    let f = Foo{ myfield: Blah { subfield: 3}};
    f.myfield.subfi~eld
    ";

    let got = get_definition(src, None);
    assert_eq!("subfield", got.matchstr);
}

#[test]
fn finds_tuple_struct_field_type() {
    let _lock = sync!();

    let src = "
    pub struct Blah(Foo);

    pub struct Foo {
        bar: usize,
    }

    let f = Blah(Foo { bar: 3 });
    f.0.b~ar
    ";

    let got = get_definition(src, None);
    assert_eq!("bar", got.matchstr);
}

#[test]
fn finds_a_generic_retval_from_a_function() {
    let _lock = sync!();

    let src = "
    pub struct Blah { subfield: uint }
    pub struct Foo<T> {
        myfield: T
    }
    fn myfn() -> Foo<Blah> {}
    myfn().myfield.subfi~eld
    ";

    let got = get_definition(src, None);
    assert_eq!("subfield", got.matchstr);
}

#[test]
fn handles_an_enum_option_style_return_type() {
    let _lock = sync!();

    let src = "
    pub struct Blah { subfield: uint }
    pub enum MyOption<T> {
        MySome(T),
        MyNone
    }
    impl MyOption<T> {
         pub fn unwrap(&self) -> T {}
    }
    fn myfn() -> MyOption<Blah> {}
    let s = myfn();
    s.unwrap().sub~field
    ";

    let got = get_definition(src, None);
    assert_eq!("subfield", got.matchstr);
}

#[test]
fn finds_definition_of_const() {
    let _lock = sync!();

    let src = "
    pub const MYCONST:uint = 3;
    MYC~ONST
    ";

    let got = get_definition(src, None);
    assert_eq!("MYCONST", got.matchstr);
}

#[test]
fn finds_definition_of_static() {
    let _lock = sync!();

    let src = "
    pub static MYSTATIC:uint = 3;
    MYS~TATIC
    ";

    let got = get_definition(src, None);
    assert_eq!("MYSTATIC", got.matchstr);
}

#[test]
fn handles_dotdot_before_searchstr() {
    let _lock = sync!();

    let src = "
    static MYLEN:uint = 30;
    let f = [0i32, ..M~YLEN];
    ";

    let got = get_definition(src, None);
    assert_eq!("MYLEN", got.matchstr);
}

#[test]
#[ignore]
fn finds_definition_of_lambda_argument() {
    let _lock = sync!();

    let src = "
    fn myfn(&|int|) {}
    myfn(|a|~a+3);
    ";

    let got = get_definition(src, None);
    assert_eq!("a", got.matchstr);
}

#[test]
fn finds_definition_of_let_tuple() {
    let _lock = sync!();

    let src = "
    let (a, b) = (2,3);
    ~a
    ";

    let got = get_definition(src, None);
    assert_eq!("a", got.matchstr);
}

#[test]
fn finds_type_of_tuple_member_via_let_type() {
    let _lock = sync!();

    let src = "
    pub struct Blah { subfield: uint }
    let (a, b): (uint, Blah);
    b.subfi~eld
    ";

    let got = get_definition(src, None);
    assert_eq!("subfield", got.matchstr);
}

#[test]
fn finds_type_of_tuple_member_via_let_expr() {
    let _lock = sync!();

    let src = "
    pub struct Blah { subfield: uint }
    let (a, b) = (3, Blah{subfield:3});
    b.subfi~eld
    ";

    let got = get_definition(src, None);
    assert_eq!("subfield", got.matchstr);
}

#[test]
fn finds_type_of_struct_member_via_let_expr() {
    let _lock = sync!();

    let src = "
    pub struct Blah { subfield: uint }
    pub struct Foo { field: Blah }

    let Foo { ref field } = Foo { field: Blah { subfield: 1 }};
    field.subfi~eld
    ";

    let got = get_definition(src, None);
    assert_eq!("subfield", got.matchstr);
}

#[test]
fn finds_type_of_tuple_member_via_fn_retval() {
    let _lock = sync!();

    let src = "
    pub struct Blah { subfield: uint }
    fn myfn() -> (uint, Blah) {}
    let (a, b) = myfn();
    b.subfi~eld
    ";

    let got = get_definition(src, None);
    assert_eq!("subfield", got.matchstr);
}

#[test]
fn finds_type_of_tuple_member_in_fn_arg() {
    let _lock = sync!();

    let src = "
    pub struct Blah { subfield: uint }
    fn myfn(a: uint, (b, c): (uint, Blah)) {
        c.s~ubfield
    }
    ";

    let got = get_definition(src, None);
    assert_eq!("subfield", got.matchstr);
}

#[test]
fn finds_namespaced_enum_variant() {
    let _lock = sync!();

    let src = "
    pub enum Blah { MyVariant }
    Blah::MyVa~riant
    ";

    let got = get_definition(src, None);
    assert_eq!("MyVariant", got.matchstr);
}

#[test]
fn finds_glob_imported_enum_variant() {
    let _lock = sync!();

    let src = "
    use self::Blah::*;
    pub enum Blah { MyVariant, MyVariant2 }
    MyVa~riant
    ";

    let got = get_definition(src, None);
    assert_eq!("MyVariant", got.matchstr);
}

#[test]
fn finds_enum_variant_through_recursive_glob_imports() {
    let _lock = sync!();

    let src = "
    use foo::*;
    use Bar::*;

    mod foo {
        pub enum Bar { MyVariant, MyVariant2 }
    }
    MyVa~riant
    ";

    let got = get_definition(src, None);
    assert_eq!("MyVariant", got.matchstr);
}

#[test]
#[ignore]
fn uses_generic_arg_to_resolve_trait_method() {
    let _lock = sync!();

    let src = "
    pub trait MyTrait {
        fn trait_method(self){}
    }
    pub fn doit<T:MyTrait>(stream: &mut T) {
        T.trait_met~hod
    }
    ";

    let got = get_definition(src, None);
    assert_eq!("trait_method", got.matchstr);
}

#[test]
fn destructures_a_tuplestruct() {
    let _lock = sync!();

    let src = "
    pub struct Blah { subfield: uint }
    pub struct TupleStruct(Blah);
    let TupleStruct(var) = TupleStruct(Blah{subfield:35});
    var.su~bfield
    ";

    let got = get_definition(src, None);
    assert_eq!("subfield", got.matchstr);
}

#[test]
fn destructures_a_tuplestruct_with_generic_arg() {
    let _lock = sync!();

    let src = "
    pub struct Blah { subfield: uint }
    pub struct TupleStruct<T>(T);
    let a : TupleStruct<Blah> = TupleStruct(Blah{subfield:35});
    let TupleStruct(var) = a;
    var.su~bfield
    ";

    let got = get_definition(src, None);
    assert_eq!("subfield", got.matchstr);
}

#[test]
fn finds_if_let_ident_defn() {
    let _lock = sync!();

    let src = "
    if let MyOption(myvar) = myvar {
        myvar~
    }
    ";

    let got = get_only_completion(src, None);
    assert_eq!("myvar", got.matchstr);
}

#[test]
fn doesnt_find_if_let_if_not_in_the_subscope() {
    let _lock = sync!();

    let src = "
    let myvar = 3u32;
    if let MyOption(myvar) = myvar {
        myvar
    }
    my~var
    ";

    let got = get_definition(src, None);
    assert_eq!("myvar", got.matchstr);
    assert_eq!(9, got.point);
}

#[test]
fn finds_rebound_var_in_iflet() {
    let _lock = sync!();

    let src = "
    let o: MyOption<Blah>;
    if let MyOption::MySome(o) = o {
        ~o
    }
    ";

    let got = get_definition(src, None);
    assert_eq!(56, got.point);
}

#[test]
fn handles_if_let() {
    let _lock = sync!();

    let src = "
    pub struct Blah { subfield: uint }
    pub enum MyOption<T> {
        MySome(T),
        MyNone
    }
    let o: MyOption<Blah>;
    if let MyOption::MySome(a) = o {
        a.sub~field
    }
    ";

    let got = get_definition(src, None);
    assert_eq!("subfield", got.matchstr);
}

#[test]
fn handles_if_let_as_expression() {
    let _lock = sync!();

    let src = "
    pub struct Blah { subfield: uint }
    pub enum MyOption<T> {
        MySome(T),
        MyNone
    }
    let o: MyOption<Blah>;
    let foo = if let MyOption::MySome(a) = o { // iflet is an expression
        a.sub~field
    };
    ";

    let got = get_definition(src, None);
    assert_eq!("subfield", got.matchstr);
}

#[test]
fn finds_match_arm_var() {
    let _lock = sync!();

    let src = "
    match foo {
       Some(a) => ~a
    ";

    let got = get_definition(src, None);
    assert_eq!("a", got.matchstr);
}

#[test]
fn finds_match_arm_var_in_scope() {
    let _lock = sync!();

    let src = "
    match foo {
       Some(a) => { ~a }
    ";

    let got = get_definition(src, None);
    assert_eq!("a", got.matchstr);
}

#[test]
fn finds_match_arm_enum() {
    let _lock = sync!();

    let src = "
    enum MyEnum {
        Foo,
        Bar
    }
    match foo {
       MyEnum::Foo~ => 1,
       MyEnum::Bar => 2
    ";

    let got = get_definition(src, None);
    assert_eq!("Foo", got.matchstr);
}

#[test]
fn finds_match_arm_var_with_nested_match() {
    let _lock = sync!();

    let src = "
    match foo {
       bar => {something}
       Some(a) => {
               let b = match blah {
                           None => ()
               }
               ~a
       }
    ";

    let got = get_definition(src, None);
    assert_eq!("a", got.matchstr);
}

#[test]
fn gets_type_via_match_arm() {
    let _lock = sync!();

    let src = "
    pub struct Blah { subfield: uint }
    pub enum MyOption<T> {
        MySome(T),
        MyNone
    }
    let o: MyOption<Blah>;
    match o {
        MyOption::MySome(a) => a.subfi~eld
    ";

    let got = get_definition(src, None);
    assert_eq!("subfield", got.matchstr);
}

#[test]
fn handles_default_arm() {
    let _lock = sync!();

    let src = "
    let o: MyOption<Blah>;
    match o {
        Foo => { }
        _ => ~o
    }
    ";

    let got = get_definition(src, None);
    assert_eq!("o", got.matchstr);
    assert_eq!(9, got.point);
}

#[test]
fn doesnt_match_rhs_of_let_in_same_stmt() {
    let _lock = sync!();

    let src = "
    let a = 3;      // <--- should match this 'a'
    let a = ~a + 2;  // not this one
    ";

    let got = get_definition(src, None);
    assert_eq!("a", got.matchstr);
    assert_eq!(9, got.point);
}

#[test]
fn finds_unsafe_fn() {
    let _lock = sync!();

    let src = "
    unsafe fn foo() {}

    fn bar() {
        f~oo()
    }
    ";

    let got = get_definition(src, None);
    assert_eq!(got.matchstr, "foo");
    assert_eq!(got.point, 15);
}

#[test]
fn completes_methods_on_deref_type() {
    let _lock = sync!();

    let modsrc = "
    pub trait Deref {
        type Target: ?Sized;

        fn deref(&self) -> &Self::Target;
    }

    pub struct B {
        c: C,
    }

    pub struct C;

    pub trait GetOne {
        fn one(&self) -> u32 { 1u32 }
    }

    impl GetOne for C {}

    impl Deref for B {
        type Target = C;
        fn deref(&self) -> &C {
            &self.c
        }
    }
    ";
    let src = "
    mod mymod;
    use mymod::{B, C, GetOne};

    fn main() {
        let b: B = B{ c: C};
        b.o~
    }
    ";

    let dir = TmpDir::new();
    dir.write_file("mymod.rs", modsrc);
    let got = get_one_completion(src, Some(dir));
    assert_eq!(got.matchstr, "one");
}

#[test]
fn finds_type_of_struct_field_reference() {
    let _lock = sync!();

    let src = "
    struct Dolor { sit: u8 }

    struct Lorem<'a> { ipsum: &'a Dolor }

    impl<'a> Lorem<'a> {
        fn sit(&self) {
            let _ = self.ipsum.s~it;
        }
    }
    ";

    let got = get_definition(src, None);
    assert_eq!("sit", got.matchstr);
}

#[test]
fn finds_self_param_when_fn_has_generic_closure_arg() {
    let _lock = sync!();

    // issue #508
    let src = "
    struct MyOption;

    impl MyOption {
        // needs to find 'self' here to see it is a method
        pub fn map<U, F: FnOnce(T) -> U>(self, f: F) -> Option<U> {
        }
    }

    let a: MyOption;
    a.~map()
    ";

    let got = get_definition(src, None);
    assert_eq!("map", got.matchstr);
}

#[test]
fn completes_methods_on_deref_generic_type() {
    let _lock = sync!();

    let modsrc = "
    pub trait Deref {
        type Target: ?Sized;

        fn deref(&self) -> &Self::Target;
    }

    pub struct B<T> {
        c: T,
    }

    pub struct C;

    pub trait GetOne {
        fn one(&self) -> u32 { 1u32 }
    }

    impl GetOne for C {}

    impl<T> Deref for B<T> {
        type Target = T;
        fn deref(&self) -> &T {
            &self.c
        }
    }
    ";
    let src = "
    mod mymod;
    use mymod::{B, C, GetOne};

    fn main() {
        let b: B<C> = B{ c: C};
        b.o~
    }
    ";

    let dir = TmpDir::new();
    dir.write_file("mymod.rs", modsrc);
    let got = get_one_completion(src, Some(dir));
    assert_eq!(got.matchstr, "one");
}

#[test]
fn completes_multiple_use_bracket() {
    let _lock = sync!();

    // issue # 96
    // wo: without bracket, wi: with bracket
    let modfile = "
    pub struct StarWars {
        pub Vadar: u8,
    };
    pub struct StarTrek {
        pub Spock: u8,
    };";
    let srcwo = "
    mod modfile1;
    use modfile1::~S
    ";
    let srcwi = "
    mod modfile1;
    use modfile1::{~S
    ";

    let dir = TmpDir::new();
    dir.write_file("modfile1.rs", modfile);
    let gotwo = get_all_completions(srcwo, Some(dir));
    let dir = TmpDir::new();
    dir.write_file("modfile1.rs", modfile);
    let gotwi = get_all_completions(srcwi, Some(dir));

    assert_eq!(gotwo.len(), gotwi.len());
    for (wo, wi) in gotwo.into_iter().zip(gotwi) {
        assert_eq!(wo.matchstr, wi.matchstr);
    }
}

#[test]
fn completes_multiple_use_comma() {
    let _lock = sync!();

    // issue # 96
    // wo: without comma, wi: with comma
    let modfile = "
    pub struct StarWars {
        pub Kenobi: u8,
    };
    pub struct StarTrek {
        pub Spock: u8,
    };";
    let srcwo = "
    mod modfile2;
    use modfile2::~S
    ";
    let srcwi = "
    mod modfile2;
    use modfile2::{StarWars, ~S
    ";

    let dir = TmpDir::new();
    dir.write_file("modfile2.rs", modfile);
    let gotwo = get_all_completions(srcwo, Some(dir));
    let dir = TmpDir::new();
    dir.write_file("modfile2.rs", modfile);
    let gotwi = get_all_completions(srcwi, Some(dir));

    assert_eq!(gotwo.len(), gotwi.len());
    for (wo, wi) in gotwo.into_iter().zip(gotwi) {
        assert_eq!(wo.matchstr, wi.matchstr);
    }
}

#[test]
fn completes_multiple_use_newline() {
    let _lock = sync!();

    let src = "
    mod foo {
        pub struct Bar;

        pub fn myfn() {}
    }

    fn main() {
        use foo::{
            Bar,
            my~fn
        };

        myfn();
    }
    ";

    let got = get_all_completions(src, None);
    assert_eq!(got.len(), 1);
    assert_eq!(got[0].matchstr, "myfn");
}


#[test]
fn completes_trait_methods_in_trait_impl() {
    let _lock = sync!();

    let src = "
    mod sub {
        pub trait Trait {
            fn traitf() -> bool;
            fn traitm(&self) -> bool;
        }

        pub struct Foo(bool);

        impl Trait for Foo {
            fn traitf() -> bool { false }
            fn traitm(&self) -> bool { true }
        }
    }
    ";

    let f = TmpFile::new(src);
    let path = f.path();
    let cache = racer::FileCache::default();
    let session = racer::Session::new(&cache);
    let cursor = Coordinate { line: 11, column: 21 };
    let got = complete_from_file(&path, cursor, &session).nth(0).unwrap();
    assert_eq!(got.matchstr, "traitf");
    assert_eq!(got.contextstr, "fn traitf() -> bool");

    let cursor = Coordinate { line: 12, column: 21 };
    let got = complete_from_file(&path, cursor, &session).nth(0).unwrap();
    assert_eq!(got.matchstr, "traitm");
    assert_eq!(got.contextstr, "fn traitm(&self) -> bool");
}

#[test]
fn finds_field_with_same_name_as_method() {
    let _lock = sync!();

    let src = "
    struct Foo { same_name: uint }
    impl Foo { fn same_name(&self){} }
    let a: Foo;
    a.same_na~me;
    ";

    let got = get_definition(src, None);
    assert_eq!("same_name", got.matchstr);
    assert_eq!(MatchType::StructField, got.mtype);
}

#[test]
fn finds_method_with_same_name_as_field() {
    let _lock = sync!();

    let src = "
    struct Foo { same_name: uint }
    impl Foo { fn same_name(&self){}}
    let a: Foo;
    a.same_na~me();
    ";

    let got = get_definition(src, None);
    assert_eq!("same_name", got.matchstr);
    assert_eq!(MatchType::Function, got.mtype);
}

#[test]
fn finds_self() {
    let _lock = sync!();

    let src = "
    struct Foo;
    impl Foo {
        fn foo() {
            Se~lf
        }
    }
    ";

    let got = get_definition(src, None);
    assert_eq!("Foo", got.matchstr);
}

#[test]
fn finds_self_referenced_functions() {
    let _lock = sync!();

    let src = "
    struct Foo;
    impl Foo {
        fn foo() {
            Self::myfun~ction
        }
        fn myfunction() {}
    }
    ";

    let got = get_definition(src, None);
    assert_eq!("myfunction", got.matchstr);
}

#[test]
fn closure_bracket_scope() {
    let _lock = sync!();

    let src = "
    fn main() {
        let y = Some(5);
        y.map(| x | { x~ } );
    }
    ";

    let got = get_definition(src, None);
    assert_eq!("x", got.matchstr);
    assert_eq!("| x |", got.contextstr);
}

#[test]
fn closure_bracket_scope_multiple_args() {
    let _lock = sync!();

    let src = "
    fn main() {
        let y = Some(5);
        y.map(| x,y,z,u | { x~ } );
    }
    ";

    let got = get_definition(src, None);
    assert_eq!("x", got.matchstr);
    assert_eq!("| x,y,z,u |", got.contextstr);
}

#[test]
fn closure_bracket_scope_multiple_args_different_definition() {
    let _lock = sync!();

    let src = "
    fn main() {
        let y = Some(5);
        y.map(| x,y,z,u | { z~ } );
    }
    ";

    let got = get_definition(src, None);
    assert_eq!("z", got.matchstr);
    assert_eq!("| x,y,z,u |", got.contextstr);
}

#[test]
fn closure_bracket_scope_overwrite() {
    let _lock = sync!();

    let src = "
    fn main() {
        let y = Some(5);
        y.map(| x, y | { y~ } );
    }
    ";

    let got = get_definition(src, None);
    assert_eq!("y", got.matchstr);
    assert_eq!("| x, y |", got.contextstr);
}

#[test]
fn closure_bracket_scope_with_types() {
    let _lock = sync!();

    let src = "
    fn main() {
        let y = Some(5);
        y.map(| x: i32, y: String | { y~ } );
    }
    ";

    let got = get_definition(src, None);
    assert_eq!("y", got.matchstr);
    assert_eq!("| x: i32, y: String |", got.contextstr);
}

#[test]
fn closure_bracket_scope_find_outside() {
    let _lock = sync!();

    let src = "
    fn main() {
        let y = Some(5);
        y.map(| x: i32 | { y~ } );
    }
    ";

    let got = get_definition(src, None);
    assert_eq!("y", got.matchstr);
    assert_eq!("let y = Some(5);", got.contextstr);
}

#[test]
fn closure_scope() {
    let _lock = sync!();

    let src = "
    fn main() {
        let y = Some(5);
        y.map(| x | x~ );
    }
    ";

    let got = get_definition(src, None);
    assert_eq!("x", got.matchstr);
    assert_eq!("| x |", got.contextstr);
}

#[test]
fn closure_scope_multiple_args() {
    let _lock = sync!();

    let src = "
    fn main() {
        let y = Some(5);
        y.map(| x,y,z,u | x~ );
    }
    ";

    let got = get_definition(src, None);
    assert_eq!("x", got.matchstr);
    assert_eq!("| x,y,z,u |", got.contextstr);
}

#[test]
fn closure_scope_multiple_args_different_definition() {
    let _lock = sync!();

    let src = "
    fn main() {
        let y = Some(5);
        y.map(| x,y,z,u | z~ );
    }
    ";

    let got = get_definition(src, None);
    assert_eq!("z", got.matchstr);
    assert_eq!("| x,y,z,u |", got.contextstr);
}

#[test]
fn closure_scope_overwrite() {
    let _lock = sync!();

    let src = "
    fn main() {
        let y = Some(5);
        y.map(| x, y | y~ );
    }
    ";

    let got = get_definition(src, None);
    assert_eq!("y", got.matchstr);
    assert_eq!("| x, y |", got.contextstr);
}

#[test]
fn closure_scope_with_types() {
    let _lock = sync!();

    let src = "
    fn main() {
        let y = Some(5);
        y.map(| x: i32, y: String | y~ );
    }
    ";

    let got = get_definition(src, None);
    assert_eq!("y", got.matchstr);
    assert_eq!("| x: i32, y: String |", got.contextstr);
}

#[test]
fn finds_impl_with_bang() {
    let _lock = sync!();

    let src = "
    struct Foo;
    impl Foo {
        fn invert(&self, b: bool) -> bool { !b }

        fn tst(&self) -> bool {
            self.inv~ert(false)
        }
    ";

    let got = get_definition(src, None);
    assert_eq!("invert", got.matchstr);
}

#[test]
fn ignores_impl_macro() {
    let _lock = sync!();

    let src = "
    struct Foo;
    impl!(Foo);

    impl Foo {
        fn tst(&self) -> bool {
            self.ts~t()
        }
    ";

    let got = get_definition(src, None);
    assert_eq!("tst", got.matchstr);
}

#[test]
fn closure_scope_dont_match_type_annotations() {
    let _lock = sync!();
    let src = "
    struct Foo;
    fn main() {
        let y = Some(Foo);
        y.map(|x: Foo| Fo~o);
    }
    ";

    let got = get_definition(src, None);
    println!("{:?}", got);
    assert_eq!(MatchType::Struct, got.mtype);
    assert_eq!(2, got.coords.unwrap().line);
}

/// The variable `i` doesn't exist in `foo`, so trying to get the definition should
/// fail.
#[test]
#[should_panic]
fn closure_scope_dont_match_bitwise_or() {
    let _lock = sync!();
    let src = "
    fn foo() {
        i~
    }
    fn bar() {
        let i = 0;
        let x = 0 | i;
    }
    fn baz() {
        // 1 || 2;
    }
    ";

    let got = get_definition(src, None);
    println!("Unexpectedly found definition: {:?}", got);
}

#[test]
fn try_operator() {
    let _lock = sync!();

    let src = "
        pub struct Foo(u16);

        #[derive(Debug, Clone, PartialEq, Eq)]
        pub struct OddError;

        fn be_even(val: Foo) -> Result<Foo, OddError> {
            if val.0 % 2 == 1 {
                Err(OddError)
            } else {
                Ok(val)
            }
        }

        pub fn half(val: Foo) -> Result<Foo, OddError> {
            Ok(Foo(be_even(val)?.~0 / 2))
        }
    ";

    let got = get_definition(src, None);
    assert_eq!("0", got.matchstr);
}

#[test]
fn try_operator_struct() {
    let _lock = sync!();
    let src = "
    struct Foo {
        pub bar: String,
        pub baz: bool,
    }

    struct LongError;

    fn validate(s: String) -> Result<Foo, LongError> {
        if s.chars().count() < 10 {
            Ok(Foo { bar: s, baz: true })
        } else {
            Err(())
        }
    }

    fn process(s: String) -> Result<bool, LongError> {
        Ok(validate(s)?.b~az)
    }
    ";

    let got = get_all_completions(src, None);
    assert_eq!(2, got.len());
    assert_eq!("bar", got[0].matchstr);
    assert_eq!("baz", got[1].matchstr);
}

#[test]
fn let_then_try_with_struct() {
    let _lock = sync!();
    let src = "
    struct Foo {
        pub bar: String,
        pub baz: bool,
    }

    struct LongError;

    fn validate(s: String) -> Result<Foo, LongError> {
        if s.chars().count() < 10 {
            Ok(Foo { bar: s, baz: true })
        } else {
            Err(())
        }
    }

    fn process(s: String) -> Result<bool, LongError> {
        let foo = validate(s);
        Ok(foo?.b~az)
    }
    ";

    let got = get_all_completions(src, None);
    assert_eq!(2, got.len());
    assert_eq!("bar", got[0].matchstr);
    assert_eq!("baz", got[1].matchstr);
}

#[test]
fn let_try() {
    let _lock = sync!();

    let src = "
    pub struct Foo(u16);

    #[derive(Debug, Clone, PartialEq, Eq)]
    pub struct OddError;

    fn be_even(val: Foo) -> Result<Foo, OddError> {
        if val.0 % 2 == 1 {
            Err(OddError)
        } else {
            Ok(val)
        }
    }

    pub fn half(val: Foo) -> Result<Foo, OddError> {
        let foo = be_even(val)?;
        Ok(Foo(foo.~0 / 2))
    }
    ";

    let got = get_definition(src, None);
    assert_eq!("0", got.matchstr);
}

#[test]
fn closure_scope_find_outside() {
    let _lock = sync!();

    let src = "
    fn main() {
        let y = Some(5);
        y.map(| x: i32 | y~ );
    }
    ";

    let got = get_definition(src, None);
    assert_eq!("y", got.matchstr);
    assert_eq!("let y = Some(5);", got.contextstr);
}

#[test]
fn closure_scope_with_newlines() {
    let _lock = sync!();

    let src = "
    fn main() {
        let y = Some(5);
        y.map(|


x: i32



| x~ );
    }
    ";

    let got = get_definition(src, None);
    assert_eq!("x", got.matchstr);
    assert_eq!("|


x: i32



|", got.contextstr);
}

#[test]
fn closure_bracket_scope_with_newlines() {
    let _lock = sync!();

    let src = "
    fn main() {
        let y = Some(5);
        y.map(|


x: i32



| {x~} );
    }
    ";

    let got = get_definition(src, None);
    assert_eq!("x", got.matchstr);
    assert_eq!("|


x: i32



|", got.contextstr);
}

#[test]
fn closure_scope_nested() {
    let _lock = sync!();

    let src = "
    fn main() {
        let y = Some(5);
        y.map(| x: i32 | y.map(|z| z~) );
    }
    ";

    let got = get_definition(src, None);
    assert_eq!("z", got.matchstr);
    assert_eq!("|z|", got.contextstr);
}

#[test]
fn closure_bracket_scope_nested() {
    let _lock = sync!();

    let src = "
    fn main() {
        let y = Some(5);
        y.map(| x: i32 | { y.map(|z| { z~ }) });
    }
    ";

    let got = get_definition(src, None);
    assert_eq!("z", got.matchstr);
    assert_eq!("|z|", got.contextstr);
}

#[test]
fn closure_scope_nested_math_outside() {
    let _lock = sync!();

    let src = "
    fn main() {
        let y = Some(5);
        y.map(| x: i32 | y.map(|z| x~) );
    }
    ";

    let got = get_definition(src, None);
    assert_eq!("x", got.matchstr);
    assert_eq!("| x: i32 |", got.contextstr);
}

#[test]
fn closure_bracket_scope_nested_match_outside() {
    let _lock = sync!();

    let src = "
    fn main() {
        let y = Some(5);
        y.map(| x: i32 | { y.map(|z| { x~ }) });
    }
    ";

    let got = get_definition(src, None);
    assert_eq!("x", got.matchstr);
    assert_eq!("| x: i32 |", got.contextstr);
}

#[test]
fn literal_string_method() {
    let _lock = sync!();
    let src = r#"
        fn check() {
            "hello".st~arts_with("he");
        }
    "#;

    let got = get_definition(src, None);
    assert_eq!("starts_with", got.matchstr);
}

#[test]
fn literal_string_completes() {
    let _lock = sync!();
    let src = r#"
    fn in_let() {
        let foo = "hello";
        foo.end~s_with("lo");
    }
    "#;

    let got = get_all_completions(src, None);
    assert_eq!(1, got.len());
    assert_eq!("ends_with", got[0].matchstr);
}

#[test]
fn crate_restricted_fn_completes() {
    let _lock = sync!();
    let src = r#"
    pub(crate) fn do_stuff() {
        println!("Hello");
    }

    fn more_stuff() {
        do_~stuff();
    }
    "#;

    let got = get_all_completions(src, None);
    assert_eq!(1, got.len());
    assert_eq!("do_stuff", got[0].matchstr);
}

#[test]
fn mod_restricted_fn_completes() {
    let _lock = sync!();
    let src = r#"
    pub(in some::place_where) fn do_stuff() {
        println!("Hello");
    }

    fn more_stuff() {
        do_~stuff();
    }
    "#;

    let got = get_all_completions(src, None);
    assert_eq!(1, got.len());
    assert_eq!("do_stuff", got[0].matchstr);
}

#[test]
fn finds_definition_of_super_restricted_fn() {
    let _lock = sync!();
    let src = r#"
    pub(super) fn do_stuff() {
        println!("Hello");
    }

    fn more_stuff() {
        do_~stuff();
    }
    "#;

    let got = get_definition(src, None);
    assert_eq!("do_stuff", got.matchstr);
}

#[test]
fn crate_restricted_struct_completes() {
    let _lock = sync!();
    let src = r#"
    mod codegen { 
        pub(crate) struct Foo {
            pub bar: String,
        }

        fn stuff(f: Foo) -> String {
            f.b~ar
        }
    }
    "#;

    let got = get_all_completions(src, None);
    assert_eq!(1, got.len());
    assert_eq!("bar", got[0].matchstr);
}

#[test]
fn crate_restricted_named_struct_field_completes() {
    let _lock = sync!();
    let src = r#"
    mod codegen { 
        pub struct Foo {
            pub(crate) bar: String,
        }

        fn stuff(f: Foo) -> String {
            f.b~ar
        }
    }
    "#;

    let got = get_all_completions(src, None);
    assert_eq!(1, got.len());
    assert_eq!("bar", got[0].matchstr);
}

#[test]
fn crate_restricted_static_method_completes() {
    let _lock = sync!();
    let src = r#"
    mod codegen { 
        pub struct Foo {
            pub bar: String,
        }

        impl Foo {
            pub(crate) fn with_bar(b: String) -> Self {
                Foo { bar: b }
            }
        }

        fn stuff() -> String {
            Foo::wi~th_bar("Hello".to_string()).bar
        }
    }
    "#;

    let got = get_all_completions(src, None);
    assert_eq!(1, got.len());
    assert_eq!("with_bar", got[0].matchstr);
}

#[test]
fn crate_restricted_impl_method_completes() {
    let _lock = sync!();
    let src = r#"
    mod codegen { 
        pub struct Foo {
            bar: String,
        }

        impl Foo {
            pub(crate) fn get_bar(&self) -> &str {
                &self.bar
            }
        }

        fn stuff(f: Foo) -> String {
            f.ge~t_bar().clone()
        }
    }
    "#;

    let got = get_all_completions(src, None);
    assert_eq!(1, got.len());
    assert_eq!("get_bar", got[0].matchstr);
}

/// This test _should_ pass, but the bogofile produces errors:
///
/// ```ignore
/// error: expected identifier, found keyword `in`
///  --> bogofile:1:5
///   |
/// 1 | pub(in codegen) struct Foo {
///   |     ^^
/// 
/// error: expected one of `)` or `::`, found `codegen`
///  --> bogofile:1:8
///   |
/// 1 | pub(in codegen) struct Foo {
///   |        ^^^^^^^
/// ```
#[test]
#[ignore]
fn mod_restricted_struct_completes() {
    let _lock = sync!();
    let src = r#"
    mod codegen { 
        pub(in codegen) struct Foo {
            pub bar: String,
        }

        fn stuff(f: Foo) -> String {
            f.b~ar
        }
    }
    "#;

    let got = get_all_completions(src, None);
    assert_eq!(1, got.len());
    assert_eq!("bar", got[0].matchstr);
}

#[test]
<<<<<<< HEAD
fn completes_super_impl_fn() {
    let _lock = sync!();

    let src = r#"
    pub struct A { }

    pub mod a {
        impl super::A {
            pub fn return_number(&self) -> u8 {
                42
            }
        }

    }

    fn main() {
        let some_struct = A { };
        some_struct.~
    }
    "#;

    within_test_project(|| {
        let got = get_one_completion(src, None);
        assert_eq!("return_number", got.matchstr);
    })
}
=======
fn completes_for_global_path_in_fn_return() {
    let _lock = sync!();

    let src = "
    mod bar {
        pub struct Foo;
    }

    mod baz {
        fn foo() -> ::bar::F~oo {
            Foo
        }
    }

    fn main() {}
    ";

    let got = get_one_completion(src, None);
    assert_eq!(got.matchstr, "Foo");
}

#[test]
fn completes_for_global_path_in_trait_impl_decl() {
    let _lock = sync!();

    let src = "
    mod foo {
        pub trait Bar {}
    }

    mod baz {
        pub struct Test;

        impl ::foo::~Bar for Test {}
    }

    fn main() {}
    ";

    let got = get_only_completion(src, None);
    assert_eq!(got.matchstr, "Bar");
    assert_eq!(got.mtype, MatchType::Trait);
}
>>>>>>> 8db81c1e
<|MERGE_RESOLUTION|>--- conflicted
+++ resolved
@@ -3614,7 +3614,6 @@
 }
 
 #[test]
-<<<<<<< HEAD
 fn completes_super_impl_fn() {
     let _lock = sync!();
 
@@ -3641,7 +3640,8 @@
         assert_eq!("return_number", got.matchstr);
     })
 }
-=======
+
+#[test]
 fn completes_for_global_path_in_fn_return() {
     let _lock = sync!();
 
@@ -3684,5 +3684,4 @@
     let got = get_only_completion(src, None);
     assert_eq!(got.matchstr, "Bar");
     assert_eq!(got.mtype, MatchType::Trait);
-}
->>>>>>> 8db81c1e
+}