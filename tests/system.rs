--- conflicted
+++ resolved
@@ -2987,7 +2987,6 @@
 }
 
 #[test]
-<<<<<<< HEAD
 fn closure_scope_dont_match_type_annotations() {
     let _lock = sync!();
     let src = "
@@ -3020,7 +3019,14 @@
     }
     fn baz() {
         // 1 || 2;
-=======
+    }
+    ";
+
+    let got = get_definition(src, None);
+    println!("Unexpectedly found definition: {:?}", got);
+}
+
+#[test]
 fn try_operator() {
     let _lock = sync!();
 
@@ -3129,16 +3135,11 @@
     pub fn half(val: Foo) -> Result<Foo, OddError> {
         let foo = be_even(val)?;
         Ok(Foo(foo.~0 / 2))
->>>>>>> d08f0906
-    }
-    ";
-
-    let got = get_definition(src, None);
-<<<<<<< HEAD
-    println!("Unexpectedly found definition: {:?}", got);
-=======
+    }
+    ";
+
+    let got = get_definition(src, None);
     assert_eq!("0", got.matchstr);
->>>>>>> d08f0906
 }
 
 #[test]
