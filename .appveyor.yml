--- conflicted
+++ resolved
@@ -22,23 +22,14 @@
     # - TARGET: x86_64-pc-windows-msvc
     #   CHANNEL: beta
     # Nightly channel
-<<<<<<< HEAD
+    # Now gnu build is disabled.
+    # See https://github.com/racer-rust/racer/pull/858 for the reason.
     # - TARGET: i686-pc-windows-gnu
     #   CHANNEL: nightly
     - TARGET: i686-pc-windows-msvc
       CHANNEL: nightly
     # - TARGET: x86_64-pc-windows-gnu
     #   CHANNEL: nightly
-=======
-    - TARGET: i686-pc-windows-gnu
-      MSYS2_BITS: 32
-      CHANNEL: nightly
-    - TARGET: i686-pc-windows-msvc
-      CHANNEL: nightly
-    - TARGET: x86_64-pc-windows-gnu
-      MSYS2_BITS: 64
-      CHANNEL: nightly
->>>>>>> 836ce981
     - TARGET: x86_64-pc-windows-msvc
       CHANNEL: nightly
 
@@ -48,8 +39,6 @@
   - appveyor-retry appveyor DownloadFile https://win.rustup.rs/ -FileName rustup-init.exe
   - rustup-init.exe --default-host %TARGET% --default-toolchain %CHANNEL% -y
   - set PATH=%PATH%;C:\Users\appveyor\.cargo\bin
-  # for msys2, we have to add another path
-  - if defined MSYS2_BITS set PATH=%PATH%;C:\msys64\mingw%MSYS2_BITS%\bin
   # the rust-src is needed for tests that depend on the standard library
   - rustup component add rust-src
   - set RUST_SRC_PATH=C:\Users\appveyor\.rustup\toolchains\%CHANNEL%-%TARGET%\lib\rustlib\src\rust\src
